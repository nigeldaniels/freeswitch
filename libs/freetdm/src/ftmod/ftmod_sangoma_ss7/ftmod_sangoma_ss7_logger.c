--- conflicted
+++ resolved
@@ -292,11 +292,7 @@
 				sprintf(buf, "[%s]", g_ftdm_sngss7_data.cfg.mtp2Link[x].name);
 			}
 
-<<<<<<< HEAD
-			ftdm_log(FTDM_LOG_ERROR,"[MTP2]%s %s : %s\n",
-=======
 			ftdm_log(FTDM_LOG_WARNING,"[MTP2]%s %s : %d\n",
->>>>>>> c4259556
 										buf,
 										DECODE_LSD_EVENT(sta->t.usta.alarm.event),
 										DECODE_DISC_REASON(sta->t.usta.evntParm[1]));
