--- conflicted
+++ resolved
@@ -618,29 +618,7 @@
 			ftdm_set_state(ftdmchan, FTDM_CHANNEL_STATE_TERMINATING);
 			break;
 		case SNGSS7_REL_CFM_EVENT:
-<<<<<<< HEAD
-			{
-				if (sngss7_info->peer_data) {
-					ftdm_channel_t *peer_chan = sngss7_info->peer_data->ftdmchan;
-					ftdm_set_state(ftdmchan, FTDM_CHANNEL_STATE_DOWN);
-					if (peer_chan) {
-						/* we need to unlock our chan or we risk deadlock */
-						ftdm_channel_advance_states(ftdmchan);
-						ftdm_channel_unlock(ftdmchan);
-
-						ftdm_channel_lock(peer_chan);
-						if (peer_chan->state != FTDM_CHANNEL_STATE_DOWN) {
-							ftdm_set_state(peer_chan, FTDM_CHANNEL_STATE_DOWN);
-						}
-						ftdm_channel_unlock(peer_chan);
-
-						ftdm_channel_lock(ftdmchan);
-					}
-				}
-			}
-=======
 			ftdm_set_state(ftdmchan, FTDM_CHANNEL_STATE_DOWN);
->>>>>>> 4f5a6557
 			break;
 		default:
 			break;
