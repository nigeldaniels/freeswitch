--- conflicted
+++ resolved
@@ -688,15 +688,6 @@
 				if (ftdmchan->state == FTDM_CHANNEL_STATE_UP ||
 					ftdmchan->state == FTDM_CHANNEL_STATE_PROGRESS_MEDIA ||
 					ftdmchan->state == FTDM_CHANNEL_STATE_PROGRESS) {
-<<<<<<< HEAD
-					ftdm_log(FTDM_LOG_CRIT, "ZCHAN CALL ACK STATE UP -> Changed to TERMINATING %d:%d\n", event->span+1,event->chan+1);
-					ftdm_set_state_r(ftdmchan, FTDM_CHANNEL_STATE_TERMINATING, 0, r);
-				} else if (ftdmchan->state == FTDM_CHANNEL_STATE_HANGUP ||  ftdm_test_sflag(ftdmchan, SFLAG_HANGUP)) {
-					ftdm_log(FTDM_LOG_CRIT, "ZCHAN CALL ACK STATE HANGUP  -> Changed to HANGUP COMPLETE %d:%d\n", event->span+1,event->chan+1);
-					ftdm_set_state_r(ftdmchan, FTDM_CHANNEL_STATE_HANGUP_COMPLETE, 0, r);
-				} else {
-					ftdm_log(FTDM_LOG_CRIT, "ZCHAN STATE INVALID State %s on IN CALL ACK %d:%d\n",
-=======
 					ftdm_log(FTDM_LOG_CRIT, "FTDMCHAN CALL ACK STATE UP -> Changed to TERMINATING %d:%d\n", event->span+1,event->chan+1);
 					ftdm_set_state_r(ftdmchan, FTDM_CHANNEL_STATE_TERMINATING, 0, r);
 				} else if (ftdmchan->state == FTDM_CHANNEL_STATE_HANGUP ||  ftdm_test_sflag(ftdmchan, SFLAG_HANGUP)) {
@@ -704,7 +695,6 @@
 					ftdm_set_state_r(ftdmchan, FTDM_CHANNEL_STATE_HANGUP_COMPLETE, 0, r);
 				} else {
 					ftdm_log(FTDM_LOG_CRIT, "FTDMCHAN STATE INVALID State %s on IN CALL ACK %d:%d\n",
->>>>>>> b6146a44
 						 ftdm_channel_state2str(ftdmchan->state),event->span+1,event->chan+1);
 				}
 				ftdm_set_sflag(ftdmchan, SFLAG_SENT_FINAL_MSG);
@@ -1013,26 +1003,16 @@
 			if (ftdmchan->state == FTDM_CHANNEL_STATE_UP ||
 				ftdmchan->state == FTDM_CHANNEL_STATE_PROGRESS_MEDIA ||
 				ftdmchan->state == FTDM_CHANNEL_STATE_PROGRESS) {
-<<<<<<< HEAD
-				ftdm_log(FTDM_LOG_CRIT, "ZCHAN STATE UP -> Changed to TERMINATING %d:%d\n", event->span+1,event->chan+1);
-				ftdm_set_state_r(ftdmchan, FTDM_CHANNEL_STATE_TERMINATING, 0, r);
-			} else if (ftdmchan->state == FTDM_CHANNEL_STATE_HANGUP ||  ftdm_test_sflag(ftdmchan, SFLAG_HANGUP)) {
-				ftdm_log(FTDM_LOG_CRIT, "ZCHAN STATE HANGUP -> Changed to HANGUP COMPLETE %d:%d\n", event->span+1,event->chan+1);
-				ftdm_set_state_r(ftdmchan, FTDM_CHANNEL_STATE_HANGUP_COMPLETE, 0, r);
-			} else {
-				ftdm_log(FTDM_LOG_CRIT, "ZCHAN STATE INVALID %s on IN CALL %d:%d\n", ftdm_channel_state2str(ftdmchan->state),event->span+1,event->chan+1);
-=======
 				ftdm_log(FTDM_LOG_CRIT, "s%dc%d:FTDMCHAN STATE UP -> Changed to TERMINATING\n", BOOST_EVENT_SPAN(mcon->sigmod, event), BOOST_EVENT_CHAN(mcon->sigmod, event));
 				ftdm_set_state_r(ftdmchan, FTDM_CHANNEL_STATE_TERMINATING, 0, r);
 			} else if (ftdmchan->state == FTDM_CHANNEL_STATE_HANGUP ||  ftdm_test_sflag(ftdmchan, SFLAG_HANGUP)) {
 				ftdm_log(FTDM_LOG_CRIT, "s%dc%d:FTDMCHAN STATE HANGUP -> Changed to HANGUP COMPLETE\n", BOOST_EVENT_SPAN(mcon->sigmod, event), BOOST_EVENT_CHAN(mcon->sigmod, event));
 				ftdm_set_state_r(ftdmchan, FTDM_CHANNEL_STATE_HANGUP_COMPLETE, 0, r);
-      } else if (ftdmchan->state == FTDM_CHANNEL_STATE_DIALING) {
-        ftdm_log(FTDM_LOG_WARNING, "s%dc%d:Collision, hanging up incoming call\n", BOOST_EVENT_SPAN(mcon->sigmod, event), BOOST_EVENT_CHAN(mcon->sigmod, event));
+			} else if (ftdmchan->state == FTDM_CHANNEL_STATE_DIALING) {
+        		ftdm_log(FTDM_LOG_WARNING, "s%dc%d:Collision, hanging up incoming call\n", BOOST_EVENT_SPAN(mcon->sigmod, event), BOOST_EVENT_CHAN(mcon->sigmod, event));
 				ftdm_set_state_r(ftdmchan, FTDM_CHANNEL_STATE_TERMINATING, 0, r);
 			} else {
 				ftdm_log(FTDM_LOG_CRIT, "s%dc%d:FTDMCHAN STATE INVALID %s on IN CALL\n", BOOST_EVENT_SPAN(mcon->sigmod, event), BOOST_EVENT_CHAN(mcon->sigmod, event), ftdm_channel_state2str(ftdmchan->state));
->>>>>>> b6146a44
 			}
 			ftdm_set_sflag(ftdmchan, SFLAG_SENT_FINAL_MSG);
 			ftdmchan = NULL;
@@ -1940,16 +1920,7 @@
 
 static void ftdm_cli_span_state_cmd(ftdm_span_t *span, char *state)
 {
-<<<<<<< HEAD
-	int j;
-	int cnt=0;
-	for(j = 1; j <= span->chan_count; j++) {
-		if (span->channels[j]->state != FTDM_CHANNEL_STATE_DOWN) {
-			ftdm_channel_t *ftdmchan = span->channels[j];
-			ftdm_log(FTDM_LOG_CRIT, "Channel %i s%dc%d State=%s\n",
-				j,ftdmchan->physical_span_id-1,ftdmchan->physical_chan_id-1,ftdm_channel_state2str(ftdmchan->state));
-=======
-	unsigned j;
+	unsigned int j;
 	int cnt=0;
 	ftdm_channel_state_t state_e = ftdm_str2ftdm_channel_state(state);
 	if (state_e == FTDM_CHANNEL_STATE_INVALID) {
@@ -1960,7 +1931,6 @@
 			ftdm_channel_t *ftdmchan = span->channels[j];
 			ftdm_log(FTDM_LOG_CRIT, "Channel %i s%dc%d State=%s\n",
 				j, ftdmchan->physical_span_id-1, ftdmchan->physical_chan_id-1, ftdm_channel_state2str(ftdmchan->state));
->>>>>>> b6146a44
 			cnt++;
 		}
 	}
@@ -2023,10 +1993,7 @@
 #endif
 
 		} else if (!strcasecmp(argv[0], "span")) {
-<<<<<<< HEAD
-=======
 			int err;
->>>>>>> b6146a44
 			sangomabc_connection_t *pcon;
 			ftdm_sangoma_boost_data_t *sangoma_boost_data;
 			ftdm_span_t *span;
@@ -2036,11 +2003,7 @@
 				goto done;
 			}
 
-<<<<<<< HEAD
-			int err = ftdm_span_find_by_name(argv[1], &span);
-=======
 			err = ftdm_span_find_by_name(argv[1], &span);
->>>>>>> b6146a44
 			if (FTDM_SUCCESS != err) {
 				stream->write_function(stream, "-ERR failed to find span by name %s\n",argv[1]);
 				goto done;
