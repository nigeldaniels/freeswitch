/*
 * Copyright (c) 2010, Sangoma Technologies 
 * David Yat Sin <davidy@sangoma.com>
 * Moises Silva <moy@sangoma.com>
 * All rights reserved.
 *
 * Redistribution and use in source and binary forms, with or without
 * modification, are permitted provided that the following conditions
 * are met:
 *
 * * Redistributions of source code must retain the above copyright
 * notice, this list of conditions and the following disclaimer.
 *
 * * Redistributions in binary form must reproduce the above copyright
 * notice, this list of conditions and the following disclaimer in the
 * documentation and/or other materials provided with the distribution.
 *
 * * Neither the name of the original author; nor the names of any contributors
 * may be used to endorse or promote products derived from this software
 * without specific prior written permission.
 *
 *
 * THIS SOFTWARE IS PROVIDED BY THE COPYRIGHT HOLDERS AND CONTRIBUTORS
 * "AS IS" AND ANY EXPRESS OR IMPLIED WARRANTIES, INCLUDING, BUT NOT
 * LIMITED TO, THE IMPLIED WARRANTIES OF MERCHANTABILITY AND FITNESS FOR
 * A PARTICULAR PURPOSE ARE DISCLAIMED.  IN NO EVENT SHALL THE COPYRIGHT OWNER
 * OR CONTRIBUTORS BE LIABLE FOR ANY DIRECT, INDIRECT, INCIDENTAL, SPECIAL,
 * EXEMPLARY, OR CONSEQUENTIAL DAMAGES (INCLUDING, BUT NOT LIMITED TO,
 * PROCUREMENT OF SUBSTITUTE GOODS OR SERVICES; LOSS OF USE, DATA, OR
 * PROFITS; OR BUSINESS INTERRUPTION) HOWEVER CAUSED AND ON ANY THEORY OF
 * LIABILITY, WHETHER IN CONTRACT, STRICT LIABILITY, OR TORT (INCLUDING
 * NEGLIGENCE OR OTHERWISE) ARISING IN ANY WAY OUT OF THE USE OF THIS
 * SOFTWARE, EVEN IF ADVISED OF THE POSSIBILITY OF SUCH DAMAGE.
 */


#include "ftmod_sangoma_isdn.h"

#ifdef FTDM_DEBUG_CHAN_MEMORY
#include <sys/mman.h>
#endif

static void *ftdm_sangoma_isdn_run(ftdm_thread_t *me, void *obj);

static ftdm_status_t ftdm_sangoma_isdn_stop(ftdm_span_t *span);
static ftdm_status_t ftdm_sangoma_isdn_start(ftdm_span_t *span);

ftdm_channel_t* ftdm_sangoma_isdn_process_event_states(ftdm_span_t *span, sngisdn_event_data_t *sngisdn_event);
static void ftdm_sangoma_isdn_advance_chan_states(ftdm_channel_t *ftdmchan);
static void ftdm_sangoma_isdn_poll_events(ftdm_span_t *span);
<<<<<<< HEAD
static void ftdm_sangoma_isdn_process_phy_events(ftdm_span_t *span, ftdm_oob_event_t event);
=======
>>>>>>> d7a136cd

static void ftdm_sangoma_isdn_process_state_change(ftdm_channel_t *ftdmchan);
static void ftdm_sangoma_isdn_process_stack_event (ftdm_span_t *span, sngisdn_event_data_t *sngisdn_event);

static ftdm_io_interface_t		    	g_sngisdn_io_interface;
static sng_isdn_event_interface_t		g_sngisdn_event_interface;

ftdm_sngisdn_data_t				g_sngisdn_data;

extern ftdm_status_t sngisdn_activate_trace(ftdm_span_t *span, sngisdn_tracetype_t trace_opt);
extern ftdm_status_t sngisdn_check_free_ids(void);

ftdm_state_map_t sangoma_isdn_state_map = {
	{
	{
		ZSD_INBOUND,
		ZSM_UNACCEPTABLE,
		{FTDM_ANY_STATE, FTDM_END},
		{FTDM_CHANNEL_STATE_RESTART, FTDM_CHANNEL_STATE_SUSPENDED, FTDM_END}
	},
	{
		ZSD_INBOUND,
		ZSM_UNACCEPTABLE,
		{FTDM_CHANNEL_STATE_RESTART, FTDM_END},
		{FTDM_CHANNEL_STATE_DOWN, FTDM_CHANNEL_STATE_TERMINATING, FTDM_CHANNEL_STATE_HANGUP, FTDM_END}
	},
	{
		ZSD_INBOUND,
		ZSM_UNACCEPTABLE,
		{FTDM_CHANNEL_STATE_CANCEL, FTDM_END},
		{FTDM_CHANNEL_STATE_HANGUP_COMPLETE, FTDM_END}
	},
	{
		ZSD_INBOUND,
		ZSM_UNACCEPTABLE,
		{FTDM_CHANNEL_STATE_SUSPENDED, FTDM_END},
		{FTDM_CHANNEL_STATE_DOWN, FTDM_CHANNEL_STATE_COLLECT, FTDM_CHANNEL_STATE_RING, FTDM_CHANNEL_STATE_DIALING,
		 FTDM_CHANNEL_STATE_RESTART, FTDM_CHANNEL_STATE_PROGRESS, FTDM_CHANNEL_STATE_PROGRESS_MEDIA, FTDM_CHANNEL_STATE_UP,
		 FTDM_CHANNEL_STATE_TERMINATING, FTDM_CHANNEL_STATE_CANCEL, FTDM_CHANNEL_STATE_HANGUP, FTDM_CHANNEL_STATE_HANGUP_COMPLETE, FTDM_END}
	},
	{
		ZSD_INBOUND,
		ZSM_UNACCEPTABLE,
		{FTDM_CHANNEL_STATE_DOWN, FTDM_END},
		{FTDM_CHANNEL_STATE_COLLECT, FTDM_CHANNEL_STATE_RING, FTDM_CHANNEL_STATE_GET_CALLERID, FTDM_CHANNEL_STATE_IN_LOOP, FTDM_END}
	},
	{
		ZSD_INBOUND,
		ZSM_UNACCEPTABLE,
		{FTDM_CHANNEL_STATE_GET_CALLERID, FTDM_END},
		{FTDM_CHANNEL_STATE_RING, FTDM_CHANNEL_STATE_CANCEL, FTDM_CHANNEL_STATE_IN_LOOP, FTDM_END}
	},
	{
		ZSD_INBOUND,
		ZSM_UNACCEPTABLE,
		{FTDM_CHANNEL_STATE_COLLECT, FTDM_END},
		{FTDM_CHANNEL_STATE_RING, FTDM_CHANNEL_STATE_CANCEL, FTDM_CHANNEL_STATE_IN_LOOP, FTDM_END}
	},
	{
		ZSD_INBOUND,
		ZSM_UNACCEPTABLE,
		{FTDM_CHANNEL_STATE_IN_LOOP, FTDM_END},
		{FTDM_CHANNEL_STATE_COLLECT, FTDM_CHANNEL_STATE_DOWN, FTDM_END}
	},
	{
		ZSD_INBOUND,
		ZSM_UNACCEPTABLE,
		{FTDM_CHANNEL_STATE_RING, FTDM_END},
		{FTDM_CHANNEL_STATE_TERMINATING, FTDM_CHANNEL_STATE_HANGUP, FTDM_CHANNEL_STATE_PROGRESS, FTDM_END}
	},
	{
		ZSD_INBOUND,
		ZSM_UNACCEPTABLE,
		{FTDM_CHANNEL_STATE_PROGRESS, FTDM_END},
		{FTDM_CHANNEL_STATE_TERMINATING, FTDM_CHANNEL_STATE_HANGUP, FTDM_CHANNEL_STATE_PROGRESS_MEDIA, FTDM_END},
	},
	{
		ZSD_INBOUND,
		ZSM_UNACCEPTABLE,
		{FTDM_CHANNEL_STATE_PROGRESS_MEDIA, FTDM_END},
		{FTDM_CHANNEL_STATE_TERMINATING, FTDM_CHANNEL_STATE_HANGUP, FTDM_CHANNEL_STATE_UP, FTDM_END},
	},
	{
		ZSD_INBOUND,
		ZSM_UNACCEPTABLE,
		{FTDM_CHANNEL_STATE_UP, FTDM_END},
		{FTDM_CHANNEL_STATE_HANGUP, FTDM_CHANNEL_STATE_TERMINATING, FTDM_END},
	},
	{
		ZSD_INBOUND,
		ZSM_UNACCEPTABLE,
		{FTDM_CHANNEL_STATE_TERMINATING, FTDM_END},
		{FTDM_CHANNEL_STATE_HANGUP, FTDM_END},
	},
	{
		ZSD_INBOUND,
		ZSM_UNACCEPTABLE,
		{FTDM_CHANNEL_STATE_HANGUP, FTDM_END},
		{FTDM_CHANNEL_STATE_HANGUP_COMPLETE, FTDM_END},
	},
	{
		ZSD_INBOUND,
		ZSM_UNACCEPTABLE,
		{FTDM_CHANNEL_STATE_HANGUP_COMPLETE, FTDM_END},
		{FTDM_CHANNEL_STATE_DOWN, FTDM_END},
	},	
	{
		ZSD_OUTBOUND,
		ZSM_UNACCEPTABLE,
		{FTDM_ANY_STATE, FTDM_END},
		{FTDM_CHANNEL_STATE_RESTART, FTDM_CHANNEL_STATE_SUSPENDED, FTDM_CHANNEL_STATE_TERMINATING, FTDM_END}
	},
	{
		ZSD_OUTBOUND,
		ZSM_UNACCEPTABLE,
		{FTDM_CHANNEL_STATE_RESTART, FTDM_END},
		{FTDM_CHANNEL_STATE_DOWN, FTDM_CHANNEL_STATE_TERMINATING, FTDM_CHANNEL_STATE_HANGUP, FTDM_END}
	},
	{
		ZSD_OUTBOUND,
		ZSM_UNACCEPTABLE,
		{FTDM_CHANNEL_STATE_CANCEL, FTDM_END},
		{FTDM_CHANNEL_STATE_HANGUP, FTDM_END}
	},
	{
		ZSD_OUTBOUND,
		ZSM_UNACCEPTABLE,
		{FTDM_CHANNEL_STATE_SUSPENDED, FTDM_END},
		{FTDM_CHANNEL_STATE_DOWN, FTDM_CHANNEL_STATE_COLLECT, FTDM_CHANNEL_STATE_RING, FTDM_CHANNEL_STATE_DIALING,
		 FTDM_CHANNEL_STATE_RESTART, FTDM_CHANNEL_STATE_PROGRESS, FTDM_CHANNEL_STATE_PROGRESS_MEDIA, FTDM_CHANNEL_STATE_UP,
		 FTDM_CHANNEL_STATE_TERMINATING, FTDM_CHANNEL_STATE_CANCEL, FTDM_CHANNEL_STATE_HANGUP, FTDM_CHANNEL_STATE_HANGUP_COMPLETE, FTDM_END}
	},
	{
		ZSD_OUTBOUND,
		ZSM_UNACCEPTABLE,
		{FTDM_CHANNEL_STATE_DOWN, FTDM_END},
		{FTDM_CHANNEL_STATE_DIALING, FTDM_CHANNEL_STATE_HANGUP_COMPLETE, FTDM_END}
	},
	{
		ZSD_OUTBOUND,
		ZSM_UNACCEPTABLE,
		{FTDM_CHANNEL_STATE_DIALING, FTDM_END},
		{FTDM_CHANNEL_STATE_TERMINATING, FTDM_CHANNEL_STATE_HANGUP, FTDM_CHANNEL_STATE_PROGRESS,
		 FTDM_CHANNEL_STATE_PROGRESS_MEDIA, FTDM_CHANNEL_STATE_UP, FTDM_CHANNEL_STATE_DOWN, FTDM_END}
	},
	{
		ZSD_OUTBOUND,
		ZSM_UNACCEPTABLE,
		{FTDM_CHANNEL_STATE_PROGRESS, FTDM_END},
		{FTDM_CHANNEL_STATE_TERMINATING, FTDM_CHANNEL_STATE_HANGUP, FTDM_CHANNEL_STATE_PROGRESS_MEDIA, FTDM_CHANNEL_STATE_UP, FTDM_END},
	},
	{
		ZSD_OUTBOUND,
		ZSM_UNACCEPTABLE,
		{FTDM_CHANNEL_STATE_PROGRESS_MEDIA, FTDM_END},
		{FTDM_CHANNEL_STATE_TERMINATING, FTDM_CHANNEL_STATE_HANGUP, FTDM_CHANNEL_STATE_UP, FTDM_END},
	},
	{
		ZSD_OUTBOUND,
		ZSM_UNACCEPTABLE,
		{FTDM_CHANNEL_STATE_UP, FTDM_END},
		{FTDM_CHANNEL_STATE_HANGUP, FTDM_CHANNEL_STATE_TERMINATING, FTDM_END},
	},
	{
		ZSD_OUTBOUND,
		ZSM_UNACCEPTABLE,
		{FTDM_CHANNEL_STATE_TERMINATING, FTDM_END},
		{FTDM_CHANNEL_STATE_HANGUP, FTDM_END},
	},
	{
		ZSD_OUTBOUND,
		ZSM_UNACCEPTABLE,
		{FTDM_CHANNEL_STATE_HANGUP, FTDM_END},
		{FTDM_CHANNEL_STATE_HANGUP_COMPLETE, FTDM_END},
	},
	{
		ZSD_OUTBOUND,
		ZSM_UNACCEPTABLE,
		{FTDM_CHANNEL_STATE_HANGUP_COMPLETE, FTDM_END},
		{FTDM_CHANNEL_STATE_DOWN, FTDM_END},
	}
	}
};

static __inline__ void ftdm_sangoma_isdn_advance_chan_states(ftdm_channel_t *ftdmchan)
{
	while (ftdm_test_flag(ftdmchan, FTDM_CHANNEL_STATE_CHANGE)) {
		ftdm_sangoma_isdn_process_state_change(ftdmchan);
	}
}

<<<<<<< HEAD
static void ftdm_sangoma_isdn_process_phy_events(ftdm_span_t *span, ftdm_oob_event_t event)
{

	switch (event) {
		/* Check if the span woke up from power-saving mode */
		case FTDM_OOB_ALARM_CLEAR:
			sngisdn_snd_event(span, SNG_L1EVENT_ALARM_OFF);
			if (FTDM_SPAN_IS_BRI(span)) {
				ftdm_channel_t *ftdmchan;
				ftdm_iterator_t *chaniter = NULL;
				ftdm_iterator_t *curr = NULL;
				sngisdn_span_data_t *signal_data = (sngisdn_span_data_t*) span->signal_data;
				
				chaniter = ftdm_span_get_chan_iterator(span, NULL);
				for (curr = chaniter; curr; curr = ftdm_iterator_next(curr)) {
					ftdmchan = (ftdm_channel_t*)ftdm_iterator_current(curr);
					sngisdn_chan_data_t *sngisdn_info = ftdmchan->call_data;

					if (ftdm_test_flag(sngisdn_info, FLAG_ACTIVATING)) {
						ftdm_clear_flag(sngisdn_info, FLAG_ACTIVATING);

						ftdm_sched_timer(signal_data->sched, "delayed_setup", 1, sngisdn_delayed_setup, (void*) ftdmchan->call_data, NULL);
					}
				}
				ftdm_iterator_free(chaniter);
			}
			break;
		case FTDM_OOB_ALARM_TRAP:		
			sngisdn_snd_event(span, SNG_L1EVENT_ALARM_ON);
			break;
		default:
			/* Ignore other events for now */
			break;
	}
}

static void ftdm_sangoma_isdn_poll_events(ftdm_span_t *span)
{
	ftdm_status_t		ret_status;
=======
static void ftdm_sangoma_isdn_poll_events(ftdm_span_t *span)
{
	ftdm_status_t		ret_status;
	ftdm_channel_t *ftdmchan;
	ftdm_iterator_t *chaniter = NULL;
	ftdm_iterator_t *curr = NULL;
	
>>>>>>> d7a136cd
	ret_status = ftdm_span_poll_event(span, 0, NULL);
	switch(ret_status) {
		case FTDM_SUCCESS:
			{
				ftdm_event_t *event;
				while (ftdm_span_next_event(span, &event) == FTDM_SUCCESS) {
<<<<<<< HEAD
					ftdm_sangoma_isdn_process_phy_events(span, event->enum_id);
=======
					
					if (FTDM_SPAN_IS_BRI(span)) {
						switch (event->enum_id) {
							/* Check if the span woke up from power-saving mode */
							case FTDM_OOB_ALARM_CLEAR:
							{
								chaniter = ftdm_span_get_chan_iterator(span, NULL);
								for (curr = chaniter; curr; curr = ftdm_iterator_next(curr)) {
									ftdmchan = (ftdm_channel_t*)ftdm_iterator_current(curr);
									sngisdn_chan_data_t *sngisdn_info = ftdmchan->call_data;
									
									if (ftdm_test_flag(sngisdn_info, FLAG_ACTIVATING)) {
										ftdm_clear_flag(sngisdn_info, FLAG_ACTIVATING);
										sngisdn_snd_setup((ftdm_channel_t*)ftdmchan);
									}
								}
								ftdm_iterator_free(chaniter);
							}
						}
					}
>>>>>>> d7a136cd
				}
			}
			break;
		case FTDM_TIMEOUT:
			/* No events pending */
			break;
		default:
			ftdm_log(FTDM_LOG_WARNING, "%s:Failed to poll span event\n", span->name);
	}
}

<<<<<<< HEAD
static void *ftdm_sangoma_isdn_dchan_run(ftdm_thread_t *me, void *obj)
{
	uint8_t data[1000];
	ftdm_status_t status = FTDM_SUCCESS;
	ftdm_wait_flag_t wflags = FTDM_READ;
	ftdm_span_t *span = (ftdm_span_t*) obj;
	ftdm_channel_t *dchan = ((sngisdn_span_data_t*)span->signal_data)->dchan;
	ftdm_size_t len = 0;
	
	
	ftdm_assert(dchan, "Span does not have a dchannel");
	ftdm_channel_open_chan(dchan);
	
	while (ftdm_running() && !(ftdm_test_flag(span, FTDM_SPAN_STOP_THREAD))) {
		wflags = FTDM_READ;
		status = ftdm_channel_wait(dchan, &wflags, 0);
		switch(status) {
			case FTDM_FAIL:
				ftdm_log_chan_msg(dchan, FTDM_LOG_CRIT, "Failed to wait for d-channel\n");
				break;
			case FTDM_TIMEOUT:
				break;
			case FTDM_SUCCESS:
				if ((wflags & FTDM_READ)) {
					len = 1000;
					status = ftdm_channel_read(dchan, data, &len);
					if (status == FTDM_SUCCESS) {
						sngisdn_snd_data(span, data, len);
					} else {
						ftdm_log_chan_msg(dchan, FTDM_LOG_WARNING, "Failed to read from channel \n");
					}
				} else {
					ftdm_log_chan_msg(dchan, FTDM_LOG_CRIT, "Failed to poll for d-channel\n");
				}
				break;
			default:
				ftdm_log_chan_msg(dchan, FTDM_LOG_CRIT, "Unhandled IO event\n");
		}
	}
	ftdm_channel_close(&dchan);
	return NULL;
}

=======
>>>>>>> d7a136cd
static void *ftdm_sangoma_isdn_run(ftdm_thread_t *me, void *obj)
{
	ftdm_interrupt_t	*ftdm_sangoma_isdn_int[2];
	ftdm_status_t		ret_status;
	ftdm_span_t		*span	= (ftdm_span_t *) obj;
	ftdm_channel_t	*ftdmchan = NULL;
	sngisdn_span_data_t *signal_data = (sngisdn_span_data_t*)span->signal_data;
	sngisdn_event_data_t *sngisdn_event = NULL;
	int32_t sleep = SNGISDN_EVENT_POLL_RATE;

	ftdm_log(FTDM_LOG_INFO, "ftmod_sangoma_isdn monitor thread for span=%u started.\n", span->span_id);

	/* set IN_THREAD flag so that we know this thread is running */
	ftdm_set_flag(span, FTDM_SPAN_IN_THREAD);

	/* get an interrupt queue for this span */
	if (ftdm_queue_get_interrupt(span->pendingchans, &ftdm_sangoma_isdn_int[0]) != FTDM_SUCCESS) {
 		ftdm_log(FTDM_LOG_CRIT, "%s:Failed to get a ftdm_interrupt for span = %s!\n", span->name);
		goto ftdm_sangoma_isdn_run_exit;
	}

	if (ftdm_queue_get_interrupt(signal_data->event_queue, &ftdm_sangoma_isdn_int[1]) != FTDM_SUCCESS) {
		ftdm_log(FTDM_LOG_CRIT, "%s:Failed to get a event interrupt for span = %s!\n", span->name);
		goto ftdm_sangoma_isdn_run_exit;
	}

	while (ftdm_running() && !(ftdm_test_flag(span, FTDM_SPAN_STOP_THREAD))) {

		/* Check if there are any timers to process */
		ftdm_sched_run(signal_data->sched);
		
		ret_status = ftdm_interrupt_multiple_wait(ftdm_sangoma_isdn_int, 2, sleep);
		/* find out why we returned from the interrupt queue */
		switch (ret_status) {
			case FTDM_SUCCESS:  /* there was a state change on the span */
				/* process all pending state changes */			
				while ((ftdmchan = ftdm_queue_dequeue(span->pendingchans))) {
					/* double check that this channel has a state change pending */
					ftdm_channel_lock(ftdmchan);
					ftdm_sangoma_isdn_advance_chan_states(ftdmchan);
					ftdm_channel_unlock(ftdmchan);
				}

				while ((sngisdn_event = ftdm_queue_dequeue(signal_data->event_queue))) {
					ftdm_sangoma_isdn_process_stack_event(span, sngisdn_event);
					ftdm_safe_free(sngisdn_event);
				}
				ftdm_span_trigger_signals(span);
				break;
			case FTDM_TIMEOUT:
				/* twiddle */
				break;
			case FTDM_FAIL:
				ftdm_log(FTDM_LOG_ERROR,"%s:ftdm_interrupt_wait returned error!\n", span->name);
				break;

			default:
				ftdm_log(FTDM_LOG_ERROR,"%s:ftdm_interrupt_wait returned with unknown code\n", span->name);
				break;
		}

		/* Poll for events, e.g HW DTMF */
		ftdm_sangoma_isdn_poll_events(span);
		
		if (ftdm_sched_get_time_to_next_timer(signal_data->sched, &sleep) == FTDM_SUCCESS) {
			if (sleep < 0 || sleep > SNGISDN_EVENT_POLL_RATE) {
				sleep = SNGISDN_EVENT_POLL_RATE;
			}
		}
	}
	
	/* clear the IN_THREAD flag so that we know the thread is done */
	ftdm_clear_flag(span, FTDM_SPAN_IN_THREAD);

	ftdm_log(FTDM_LOG_INFO, "ftmod_sangoma_isdn monitor thread for span %s stopping.\n", span->name);

	return NULL;

ftdm_sangoma_isdn_run_exit:

	/* clear the IN_THREAD flag so that we know the thread is done */
	ftdm_clear_flag(span, FTDM_SPAN_IN_THREAD);

	ftdm_log(FTDM_LOG_INFO, "ftmod_sangoma_isdn monitor thread for span %s stopping due to error.\n", span->name);

	return NULL;
}


/**
 * \brief Checks if span has state changes pending and processes
 * \param span Span where event was fired
 * \param sngisdn_event Event to handle
 * \return The locked FTDM channel associated to the event if any, NULL otherwise
 */

ftdm_channel_t* ftdm_sangoma_isdn_process_event_states(ftdm_span_t *span, sngisdn_event_data_t *sngisdn_event)
{
	ftdm_channel_t *ftdmchan = NULL;
	switch (sngisdn_event->event_id) {
		/* Events that do not have a channel associated to them */
		case SNGISDN_EVENT_SRV_IND:
		case SNGISDN_EVENT_SRV_CFM:
		case SNGISDN_EVENT_RST_CFM:
		case SNGISDN_EVENT_RST_IND:
			return NULL;
			break;
		case SNGISDN_EVENT_CON_IND:
		case SNGISDN_EVENT_CON_CFM:
		case SNGISDN_EVENT_CNST_IND:
		case SNGISDN_EVENT_DISC_IND:
		case SNGISDN_EVENT_REL_IND:
		case SNGISDN_EVENT_DAT_IND:
		case SNGISDN_EVENT_SSHL_IND:
		case SNGISDN_EVENT_SSHL_CFM:
		case SNGISDN_EVENT_RMRT_IND:
		case SNGISDN_EVENT_RMRT_CFM:
		case SNGISDN_EVENT_FLC_IND:
		case SNGISDN_EVENT_FAC_IND:
		case SNGISDN_EVENT_STA_CFM:
			ftdmchan = sngisdn_event->sngisdn_info->ftdmchan;
			ftdm_assert_return(ftdmchan, NULL,"Event should have a channel associated\n");
			break;
	}
 	ftdm_channel_lock(ftdmchan);
	ftdm_sangoma_isdn_advance_chan_states(ftdmchan);
	return ftdmchan;
}



static void ftdm_sangoma_isdn_process_stack_event (ftdm_span_t *span, sngisdn_event_data_t *sngisdn_event)
{
	ftdm_channel_t *ftdmchan = NULL;
	
	ftdmchan = ftdm_sangoma_isdn_process_event_states(span, sngisdn_event);
	switch(sngisdn_event->event_id) {
		case SNGISDN_EVENT_CON_IND:
			sngisdn_process_con_ind(sngisdn_event);
			break;
		case SNGISDN_EVENT_CON_CFM:
			sngisdn_process_con_cfm(sngisdn_event);
			break;
		case SNGISDN_EVENT_CNST_IND:
			sngisdn_process_cnst_ind(sngisdn_event);
			break;
		case SNGISDN_EVENT_DISC_IND:
			sngisdn_process_disc_ind(sngisdn_event);
			break;
		case SNGISDN_EVENT_REL_IND:
			sngisdn_process_rel_ind(sngisdn_event);
			break;
		case SNGISDN_EVENT_DAT_IND:
			sngisdn_process_dat_ind(sngisdn_event);
			break;
		case SNGISDN_EVENT_SSHL_IND:
			sngisdn_process_sshl_ind(sngisdn_event);
			break;
		case SNGISDN_EVENT_SSHL_CFM:
			sngisdn_process_sshl_cfm(sngisdn_event);
			break;
		case SNGISDN_EVENT_RMRT_IND:
			sngisdn_process_rmrt_ind(sngisdn_event);
			break;
		case SNGISDN_EVENT_RMRT_CFM:
			sngisdn_process_rmrt_cfm(sngisdn_event);
			break;
		case SNGISDN_EVENT_FLC_IND:
			sngisdn_process_flc_ind(sngisdn_event);
			break;
		case SNGISDN_EVENT_FAC_IND:
			sngisdn_process_fac_ind(sngisdn_event);
			break;
		case SNGISDN_EVENT_STA_CFM:
			sngisdn_process_sta_cfm(sngisdn_event);
			break;
		case SNGISDN_EVENT_SRV_IND:
			sngisdn_process_srv_ind(sngisdn_event);
			break;
		case SNGISDN_EVENT_SRV_CFM:
			sngisdn_process_srv_cfm(sngisdn_event);
			break;
		case SNGISDN_EVENT_RST_CFM:
			sngisdn_process_rst_cfm(sngisdn_event);
			break;
		case SNGISDN_EVENT_RST_IND:
			sngisdn_process_rst_ind(sngisdn_event);
			break;
	}
	if(ftdmchan != NULL) {
		ftdm_sangoma_isdn_advance_chan_states(ftdmchan);
		ftdm_channel_unlock(ftdmchan);
	}
}

static void ftdm_sangoma_isdn_process_state_change(ftdm_channel_t *ftdmchan)
{
	ftdm_sigmsg_t		sigev;
	ftdm_channel_state_t initial_state;
	sngisdn_chan_data_t *sngisdn_info = ftdmchan->call_data;

	memset(&sigev, 0, sizeof(sigev));

	sigev.chan_id = ftdmchan->chan_id;
	sigev.span_id = ftdmchan->span_id;
	sigev.channel = ftdmchan;

	/*first lock the channel*/
	ftdm_channel_lock(ftdmchan);
	/*clear the state change flag...since we might be setting a new state*/
	ftdm_clear_flag(ftdmchan, FTDM_CHANNEL_STATE_CHANGE);
#ifdef FTDM_DEBUG_CHAN_MEMORY
	if (ftdmchan->state == FTDM_CHANNEL_STATE_DIALING) {
		ftdm_assert(mprotect(ftdmchan, sizeof(*ftdmchan), PROT_READ)==0, "Failed to mprotect");
	}
#endif
	
	/* Only needed for debugging */
	initial_state = ftdmchan->state;

	ftdm_log_chan(ftdmchan, FTDM_LOG_DEBUG, "processing state change to %s\n", ftdm_channel_state2str(ftdmchan->state));

	switch (ftdmchan->state) {
	case FTDM_CHANNEL_STATE_COLLECT:	 /* SETUP received but waiting on digits */
		{
			/* TODO: Re-implement this. There is a way to re-evaluate new incoming digits from dialplan as they come */
			sngisdn_snd_setup_ack(ftdmchan);
			/* Just wait in this state until we get enough digits or T302 timeout */
		}
		break;
	case FTDM_CHANNEL_STATE_GET_CALLERID:
		{
			sngisdn_set_flag(sngisdn_info, FLAG_SENT_PROCEED);
			sngisdn_snd_proceed(ftdmchan);
			/* Wait in this state until we get FACILITY msg */			
		}
		break;
	case FTDM_CHANNEL_STATE_RING: /* incoming call request */
		{
			ftdm_log_chan(ftdmchan, FTDM_LOG_DEBUG, "Sending incoming call from %s to %s to FTDM core\n", ftdmchan->caller_data.ani.digits, ftdmchan->caller_data.dnis.digits);

			/* we have enough information to inform FTDM of the call*/
			sigev.event_id = FTDM_SIGEVENT_START;
			ftdm_span_send_signal(ftdmchan->span, &sigev);
		}
		break;
	case FTDM_CHANNEL_STATE_DIALING: /* outgoing call request */
		{			
			if (FTDM_SPAN_IS_BRI(ftdmchan->span) &&
				ftdm_test_flag(ftdmchan, FTDM_CHANNEL_IN_ALARM) &&
				ftdm_test_flag(ftdmchan->span, FTDM_SPAN_PWR_SAVING)) {

				sngisdn_span_data_t *signal_data = (sngisdn_span_data_t*) ftdmchan->span->signal_data;
				
				ftdm_log_chan_msg(ftdmchan, FTDM_LOG_DEBUG, "Requesting Line activation\n");
				sngisdn_set_flag(sngisdn_info, FLAG_ACTIVATING);
<<<<<<< HEAD
				sngisdn_wake_up_phy(ftdmchan->span);
=======
				sng_isdn_wake_up_phy(ftdmchan->span);
>>>>>>> d7a136cd
				ftdm_sched_timer(signal_data->sched, "timer_t3", signal_data->timer_t3*1000, sngisdn_t3_timeout, (void*) sngisdn_info, NULL);
			} else {
				sngisdn_snd_setup(ftdmchan);
			}
		}
		break;
	case FTDM_CHANNEL_STATE_PROGRESS:
		{
			/*check if the channel is inbound or outbound*/
			if (ftdm_test_flag(ftdmchan, FTDM_CHANNEL_OUTBOUND)) {
				/*OUTBOUND...so we were told by the line of this so noifiy the user*/
				sigev.event_id = FTDM_SIGEVENT_PROGRESS;
				ftdm_span_send_signal(ftdmchan->span, &sigev);
			} else if (!sngisdn_test_flag(sngisdn_info, FLAG_SENT_PROCEED)) {
				sngisdn_set_flag(sngisdn_info, FLAG_SENT_PROCEED);
				sngisdn_snd_proceed(ftdmchan);
			}
		}
		break;
	case FTDM_CHANNEL_STATE_PROGRESS_MEDIA:
		{
			if (ftdm_test_flag(ftdmchan, FTDM_CHANNEL_OUTBOUND)) {
				sigev.event_id = FTDM_SIGEVENT_PROGRESS_MEDIA;
				ftdm_span_send_signal(ftdmchan->span, &sigev);
			} else {
				sngisdn_snd_progress(ftdmchan);
			}
		}
		break; 
	case FTDM_CHANNEL_STATE_UP: /* call is answered */
		{
			/* check if the channel is inbound or outbound */
			if (ftdm_test_flag(ftdmchan, FTDM_CHANNEL_OUTBOUND)) {
				/* OUTBOUND ... so we were told by the line that the other side answered */
				sigev.event_id = FTDM_SIGEVENT_UP;
				ftdm_span_send_signal(ftdmchan->span, &sigev);

				if (ftdmchan->span->trunk_type == FTDM_TRUNK_BRI_PTMP &&
					((sngisdn_span_data_t*)ftdmchan->span->signal_data)->signalling == SNGISDN_SIGNALING_NET) {
					/* Assign the call to a specific equipment */
					sngisdn_snd_con_complete(ftdmchan);
				}
			} else {
				/* INBOUND ... so FS told us it just answered ... tell the stack */
				sngisdn_snd_connect(ftdmchan);
			}
		}
		break;
	case FTDM_CHANNEL_STATE_CANCEL:
		{
			ftdm_log_chan_msg(ftdmchan, FTDM_LOG_DEBUG, "Hanging up call before informing user!\n");

			/* Send a release complete */
			sngisdn_snd_release(ftdmchan, 0);
			/*now go to the HANGUP complete state*/				
			ftdm_set_state(ftdmchan, FTDM_CHANNEL_STATE_HANGUP_COMPLETE);
		}
		break;
	case FTDM_CHANNEL_STATE_TERMINATING: /* call is hung up by the remote end */
		{
			/* this state is set when the line is hanging up */
			sigev.event_id = FTDM_SIGEVENT_STOP;
			ftdm_span_send_signal(ftdmchan->span, &sigev);
		}
		break;
	case FTDM_CHANNEL_STATE_HANGUP:	/* call is hung up locally */
		{
			if (sngisdn_test_flag(sngisdn_info, FLAG_REMOTE_ABORT)) {
				ftdm_log_chan_msg(ftdmchan, FTDM_LOG_DEBUG, "Acknowledging remote abort\n");
			} else if (sngisdn_test_flag(sngisdn_info, FLAG_REMOTE_REL)) {
				ftdm_log_chan_msg(ftdmchan, FTDM_LOG_DEBUG, "Acknowledging remote hangup\n");
				sngisdn_snd_release(ftdmchan, 0);
			} else if (sngisdn_test_flag(sngisdn_info, FLAG_LOCAL_ABORT)) {
				/* We aborted this call before sending anything to the stack, so nothing to do anymore */
				ftdm_log_chan_msg(ftdmchan, FTDM_LOG_DEBUG, "Clearing local states from local abort\n");
			} else if (sngisdn_test_flag(sngisdn_info, FLAG_GLARE)) {
				/* We are hangup local call because there was a glare, we are waiting for a
				RELEASE on this call, before we can process the saved call */
				ftdm_log_chan_msg(ftdmchan, FTDM_LOG_DEBUG, "Waiting for RELEASE on hungup glared call\n");
			} else if (sngisdn_test_flag(sngisdn_info, FLAG_SEND_DISC)) {
				/* Remote side sent a PROGRESS message, but cause indicates disconnect or T310 expired*/
				sngisdn_snd_disconnect(ftdmchan);
			} else {
				ftdm_log_chan_msg(ftdmchan, FTDM_LOG_DEBUG, "Hanging up call upon local request!\n");

				 /* set the flag to indicate this hangup is started from the local side */
				sngisdn_set_flag(sngisdn_info, FLAG_LOCAL_REL);

				/* If we never sent ack to incoming call, we need to send release instead of disconnect */
				if (ftdmchan->last_state == FTDM_CHANNEL_STATE_RING ||
					ftdmchan->last_state == FTDM_CHANNEL_STATE_DIALING) {

					sngisdn_set_flag(sngisdn_info, FLAG_LOCAL_ABORT);
					sngisdn_snd_release(ftdmchan, 0);

					if (!ftdm_test_flag(ftdmchan, FTDM_CHANNEL_SIG_UP)) {
						sngisdn_set_avail_rate(ftdmchan->span, SNGISDN_AVAIL_DOWN);
					}
				} else {
					sngisdn_snd_disconnect(ftdmchan);
				}
			}

			/* now go to the HANGUP complete state */
			ftdm_set_state(ftdmchan, FTDM_CHANNEL_STATE_HANGUP_COMPLETE);
		}
		break;
	case FTDM_CHANNEL_STATE_HANGUP_COMPLETE:
		{
			if (sngisdn_test_flag(sngisdn_info, FLAG_REMOTE_ABORT) ||
				sngisdn_test_flag(sngisdn_info, FLAG_LOCAL_ABORT)) {
				/* If the remote side aborted, we will not get anymore message for this call */
				ftdm_set_state(ftdmchan, FTDM_CHANNEL_STATE_DOWN);
			} else {
				/* waiting on remote confirmation before moving to down */
				ftdm_log_chan_msg(ftdmchan, FTDM_LOG_DEBUG, "Waiting for release from stack\n");
			}
		}
		break;
	case FTDM_CHANNEL_STATE_DOWN: /* the call is finished and removed */
		{
			uint8_t glare = 0;

			glare = sngisdn_test_flag(sngisdn_info, FLAG_GLARE);
			/* clear all of the call specific data store in the channel structure */
			clear_call_data(sngisdn_info);

			/* Close the channel even if we had a glare, we will re-open it when processing state COLLECT for the
				"glared call" */
			if (ftdm_test_flag(ftdmchan, FTDM_CHANNEL_OPEN)) {
				ftdm_channel_t *close_chan = ftdmchan;
				/* close the channel */
				ftdm_channel_close(&close_chan);
			}
			if (glare) {

				ftdm_log_chan_msg(ftdmchan, FTDM_LOG_DEBUG, "Glare detected, processing saved call\n");
				/* We are calling sngisdn_rcv_con_ind with ftdmchan->mutex being locked,
					so no other threads will be able to touch this channel. The next time we will
					process this channel is in this function, and it should be in state COLLECT (set inside
					sngisdn_rcv_con_ind)*/
				sngisdn_rcv_con_ind(sngisdn_info->glare.suId, sngisdn_info->glare.suInstId, sngisdn_info->glare.spInstId, &sngisdn_info->glare.setup, sngisdn_info->glare.dChan, sngisdn_info->glare.ces);
			}
		}
		break;
	case FTDM_CHANNEL_STATE_RESTART:
		{
			/* IMPLEMENT ME */
		}

		break;
	case FTDM_CHANNEL_STATE_SUSPENDED:
		{
			/* IMPLEMENT ME */
		}
		break;
	default:
		{
			ftdm_log_chan(ftdmchan, FTDM_LOG_CRIT, "unsupported sngisdn_rcvd state %s\n", ftdm_channel_state2str(ftdmchan->state));
		}
		break;
	}
	
	if (ftdmchan->state == initial_state) {
		ftdm_assert(!ftdm_test_flag(ftdmchan, FTDM_CHANNEL_STATE_CHANGE), "state change flag is still set, but we did not change state\n");
	}
#ifdef FTDM_DEBUG_CHAN_MEMORY
	if (ftdmchan->state == FTDM_CHANNEL_STATE_DIALING) {
		ftdm_assert(mprotect(ftdmchan, sizeof(*ftdmchan), PROT_READ|PROT_WRITE)==0, "Failed to mprotect");
	}
#endif
	ftdm_channel_unlock(ftdmchan);
	return;
}

static FIO_CHANNEL_OUTGOING_CALL_FUNCTION(ftdm_sangoma_isdn_outgoing_call)
{
	sngisdn_chan_data_t  *sngisdn_info = ftdmchan->call_data;
	ftdm_status_t status = FTDM_FAIL;	
	
	/* lock the channel while we check whether it is availble */
	ftdm_channel_lock(ftdmchan);

	switch (ftdmchan->state) {

		case FTDM_CHANNEL_STATE_DOWN:
			{
				if (sngisdn_test_flag(sngisdn_info, FLAG_GLARE)) {
					/* A call came in after we called ftdm_channel_open_chan for this call, but before we got here */
					ftdm_log_chan_msg(ftdmchan, FTDM_LOG_WARNING, "Glare detected - aborting outgoing call\n");

					sngisdn_set_flag(sngisdn_info, FLAG_LOCAL_ABORT);
					ftdm_set_state(ftdmchan, FTDM_CHANNEL_STATE_HANGUP_COMPLETE);

					status = FTDM_BREAK;
				} else {
					ftdm_set_state(ftdmchan, FTDM_CHANNEL_STATE_DIALING);
					status = FTDM_SUCCESS;
				}
			}
			break;
		default:
		{
			/* the channel is already used...this can't be, end the request */
			ftdm_log_chan_msg(ftdmchan, FTDM_LOG_WARNING, "Outgoing call requested channel in already in use\n");
			status = FTDM_BREAK;
		}
		break;		  
	}

	ftdm_channel_unlock(ftdmchan);
	return status;
}

static FIO_CHANNEL_GET_SIG_STATUS_FUNCTION(ftdm_sangoma_isdn_get_chan_sig_status)
{
	if (ftdm_test_flag(ftdmchan, FTDM_CHANNEL_SIG_UP)) {
		*status = FTDM_SIG_STATE_UP;
	} else {
		*status = FTDM_SIG_STATE_DOWN;
	}

	return FTDM_SUCCESS;
}

static FIO_CHANNEL_SET_SIG_STATUS_FUNCTION(ftdm_sangoma_isdn_set_chan_sig_status)
{
	ftdm_log(FTDM_LOG_ERROR,"Cannot set channel status in this module\n");
	return FTDM_NOTIMPL;
}

static FIO_SPAN_GET_SIG_STATUS_FUNCTION(ftdm_sangoma_isdn_get_span_sig_status)
{	
	if (ftdm_test_flag(span->channels[1], FTDM_CHANNEL_SIG_UP)) {
		*status = FTDM_SIG_STATE_UP;
	} else {
		*status = FTDM_SIG_STATE_DOWN;
	}

	return FTDM_SUCCESS;
}

static FIO_SPAN_SET_SIG_STATUS_FUNCTION(ftdm_sangoma_isdn_set_span_sig_status)
{
	ftdm_log(FTDM_LOG_ERROR,"Cannot set span status in this module\n");
	return FTDM_NOTIMPL;
}

static ftdm_status_t ftdm_sangoma_isdn_start(ftdm_span_t *span)
{	
	ftdm_log(FTDM_LOG_INFO,"Starting span %s:%u.\n",span->name,span->span_id);
	if (sngisdn_stack_start(span) != FTDM_SUCCESS) {
		ftdm_log(FTDM_LOG_CRIT, "Failed to start span %s\n", span->name);
		return FTDM_FAIL;
	}
	/* clear the monitor thread stop flag */
	ftdm_clear_flag(span, FTDM_SPAN_STOP_THREAD);
	ftdm_clear_flag(span, FTDM_SPAN_IN_THREAD);

	/*start the span monitor thread*/
	if (ftdm_thread_create_detached(ftdm_sangoma_isdn_run, span) != FTDM_SUCCESS) {
		ftdm_log(FTDM_LOG_CRIT,"Failed to start Sangoma ISDN Span Monitor Thread!\n");
		return FTDM_FAIL;
	}

	/*start the dchan monitor thread*/
	if (ftdm_thread_create_detached(ftdm_sangoma_isdn_dchan_run, span) != FTDM_SUCCESS) {
		ftdm_log(FTDM_LOG_CRIT,"Failed to start Sangoma ISDN d-channel Monitor Thread!\n");
		return FTDM_FAIL;
	}

	ftdm_log(FTDM_LOG_DEBUG,"Finished starting span %s\n", span->name);
	return FTDM_SUCCESS;
}

static ftdm_status_t ftdm_sangoma_isdn_stop(ftdm_span_t *span)
{	
	ftdm_iterator_t *chaniter = NULL;
	ftdm_iterator_t *curr = NULL;
	unsigned i;
	sngisdn_span_data_t *signal_data = (sngisdn_span_data_t*) span->signal_data;
	ftdm_log(FTDM_LOG_INFO, "Stopping span %s\n", span->name);
	
	/* throw the STOP_THREAD flag to signal monitor thread stop */
	ftdm_set_flag(span, FTDM_SPAN_STOP_THREAD);

	/* wait for the thread to stop */
	while (ftdm_test_flag(span, FTDM_SPAN_IN_THREAD)) {
		ftdm_log(FTDM_LOG_DEBUG, "Waiting for monitor thread to end for span %s\n", span->name);
		ftdm_sleep(10);
	}

	if (sngisdn_stack_stop(span) != FTDM_SUCCESS) {
		ftdm_log(FTDM_LOG_CRIT, "Failed to stop span %s\n", span->name);
	}
	
	chaniter = ftdm_span_get_chan_iterator(span, NULL);
	for (curr = chaniter; curr; curr = ftdm_iterator_next(curr)) {
		ftdm_safe_free(((ftdm_channel_t*)ftdm_iterator_current(curr))->call_data);
		((ftdm_channel_t*)ftdm_iterator_current(curr))->call_data = NULL;
	}
	ftdm_iterator_free(chaniter);

	ftdm_sched_destroy(&signal_data->sched);
	ftdm_queue_destroy(&signal_data->event_queue);
	for (i = 0 ; i < signal_data->num_local_numbers ; i++) {
		if (signal_data->local_numbers[i] != NULL) {
			ftdm_safe_free(signal_data->local_numbers[i]);
		}
	}
	ftdm_safe_free(span->signal_data);

	ftdm_log(FTDM_LOG_DEBUG, "Finished stopping span %s\n", span->name);

	return FTDM_SUCCESS;
}

static FIO_CONFIGURE_SPAN_SIGNALING_FUNCTION(ftdm_sangoma_isdn_span_config)
{
	ftdm_iterator_t *chaniter = NULL;
	ftdm_iterator_t *curr = NULL;

	sngisdn_span_data_t *span_data;
	
	ftdm_log(FTDM_LOG_INFO, "Configuring ftmod_sangoma_isdn span = %s\n", span->name);	

	span_data = ftdm_calloc(1, sizeof(sngisdn_span_data_t));
	span_data->ftdm_span = span;
	span->signal_data = span_data;
	
	chaniter = ftdm_span_get_chan_iterator(span, NULL);
	for (curr = chaniter; curr; curr = ftdm_iterator_next(curr)) {
		sngisdn_chan_data_t *chan_data = ftdm_calloc(1, sizeof(sngisdn_chan_data_t));
		chan_data->ftdmchan = ((ftdm_channel_t*)ftdm_iterator_current(curr));
		((ftdm_channel_t*)ftdm_iterator_current(curr))->call_data = chan_data;
		
	}
	ftdm_iterator_free(chaniter);

	if (ftmod_isdn_parse_cfg(ftdm_parameters, span) != FTDM_SUCCESS) {
		ftdm_log(FTDM_LOG_ERROR, "Failed to parse configuration\n");
		return FTDM_FAIL;
	}

	if (sngisdn_stack_cfg(span) != FTDM_SUCCESS) {
		ftdm_log(FTDM_LOG_CRIT, "Sangoma ISDN Stack configuration failed\n");
		return FTDM_FAIL;
	}


	span->start = ftdm_sangoma_isdn_start;
	span->stop = ftdm_sangoma_isdn_stop;
	span->signal_type = FTDM_SIGTYPE_ISDN;
	span->outgoing_call = ftdm_sangoma_isdn_outgoing_call;
	span->channel_request = NULL;
	span->signal_cb	= sig_cb;
	span->get_channel_sig_status = ftdm_sangoma_isdn_get_chan_sig_status;
	span->set_channel_sig_status = ftdm_sangoma_isdn_set_chan_sig_status;
	span->get_span_sig_status = ftdm_sangoma_isdn_get_span_sig_status;
	span->set_span_sig_status = ftdm_sangoma_isdn_set_span_sig_status;
	span->state_map	= &sangoma_isdn_state_map;
	ftdm_set_flag(span, FTDM_SPAN_USE_CHAN_QUEUE);
	ftdm_set_flag(span, FTDM_SPAN_USE_SIGNALS_QUEUE);

	if (span->trunk_type == FTDM_TRUNK_BRI_PTMP ||
		span->trunk_type == FTDM_TRUNK_BRI) {
		
<<<<<<< HEAD
		sngisdn_set_avail_rate(span, SNGISDN_AVAIL_PWR_SAVING);
=======
		sng_isdn_set_avail_rate(span, SNGISDN_AVAIL_PWR_SAVING);
>>>>>>> d7a136cd
	}

	/* Initialize scheduling context */
	ftdm_assert(ftdm_sched_create(&((sngisdn_span_data_t*)span->signal_data)->sched, "sngisdn_schedule") == FTDM_SUCCESS, "Failed to create a new schedule!!");

	/* Initialize the event queue */
	ftdm_assert(ftdm_queue_create(&((sngisdn_span_data_t*)span->signal_data)->event_queue, SNGISDN_EVENT_QUEUE_SIZE) == FTDM_SUCCESS, "Failed to create a new queue!!");

	ftdm_log(FTDM_LOG_INFO, "Finished configuring ftmod_sangoma_isdn span = %s\n", span->name);
	return FTDM_SUCCESS;
}

static FIO_SIG_LOAD_FUNCTION(ftdm_sangoma_isdn_init)
{
	unsigned i;
	ftdm_log(FTDM_LOG_INFO, "Loading ftmod_sangoma_isdn...\n");

	memset(&g_sngisdn_data, 0, sizeof(g_sngisdn_data));

	/* set callbacks */
	g_sngisdn_event_interface.cc.sng_con_ind 	= sngisdn_rcv_con_ind;
	g_sngisdn_event_interface.cc.sng_con_cfm 	= sngisdn_rcv_con_cfm;
	g_sngisdn_event_interface.cc.sng_cnst_ind 	= sngisdn_rcv_cnst_ind;
	g_sngisdn_event_interface.cc.sng_disc_ind 	= sngisdn_rcv_disc_ind;
	g_sngisdn_event_interface.cc.sng_rel_ind 	= sngisdn_rcv_rel_ind;
	g_sngisdn_event_interface.cc.sng_dat_ind 	= sngisdn_rcv_dat_ind;
	g_sngisdn_event_interface.cc.sng_sshl_ind 	= sngisdn_rcv_sshl_ind;
	g_sngisdn_event_interface.cc.sng_sshl_cfm 	= sngisdn_rcv_sshl_cfm;
	g_sngisdn_event_interface.cc.sng_rmrt_ind 	= sngisdn_rcv_rmrt_ind;
	g_sngisdn_event_interface.cc.sng_rmrt_cfm 	= sngisdn_rcv_rmrt_cfm;
	g_sngisdn_event_interface.cc.sng_flc_ind 	= sngisdn_rcv_flc_ind;
	g_sngisdn_event_interface.cc.sng_fac_ind 	= sngisdn_rcv_fac_ind;
	g_sngisdn_event_interface.cc.sng_sta_cfm 	= sngisdn_rcv_sta_cfm;
	g_sngisdn_event_interface.cc.sng_srv_ind 	= sngisdn_rcv_srv_ind;
	g_sngisdn_event_interface.cc.sng_srv_ind	= sngisdn_rcv_srv_cfm;
	g_sngisdn_event_interface.cc.sng_rst_ind 	= sngisdn_rcv_rst_cfm;
	g_sngisdn_event_interface.cc.sng_rst_ind 	= sngisdn_rcv_rst_ind;
	g_sngisdn_event_interface.cc.sng_rst_cfm	= sngisdn_rcv_rst_cfm;

	g_sngisdn_event_interface.lg.sng_log 		= sngisdn_rcv_sng_log;
	g_sngisdn_event_interface.lg.sng_assert 	= sngisdn_rcv_sng_assert;
	
	g_sngisdn_event_interface.sta.sng_phy_sta_ind 	= sngisdn_rcv_phy_ind;
	g_sngisdn_event_interface.sta.sng_q921_sta_ind	= sngisdn_rcv_q921_ind;
	g_sngisdn_event_interface.sta.sng_q921_trc_ind	= sngisdn_rcv_q921_trace;
	g_sngisdn_event_interface.sta.sng_q931_sta_ind	= sngisdn_rcv_q931_ind;
	g_sngisdn_event_interface.sta.sng_q931_trc_ind	= sngisdn_rcv_q931_trace;
	g_sngisdn_event_interface.sta.sng_cc_sta_ind	= sngisdn_rcv_cc_ind;

	g_sngisdn_event_interface.io.sng_data_req = sngisdn_rcv_data_req;

	for(i=1;i<=MAX_VARIANTS;i++) {		
		ftdm_mutex_create(&g_sngisdn_data.ccs[i].mutex);
	}
	
	/* initalize sng_isdn library */

	ftdm_assert_return(!sng_isdn_init(&g_sngisdn_event_interface), FTDM_FAIL, "Failed to initialize stack\n");
	return FTDM_SUCCESS;
}

static FIO_SIG_UNLOAD_FUNCTION(ftdm_sangoma_isdn_unload)
{
	unsigned i;
	ftdm_log(FTDM_LOG_INFO, "Starting ftmod_sangoma_isdn unload...\n");

	sng_isdn_free();
	
	for(i=1;i<=MAX_VARIANTS;i++) {		
		ftdm_mutex_destroy(&g_sngisdn_data.ccs[i].mutex);
	}

	ftdm_log(FTDM_LOG_INFO, "Finished ftmod_sangoma_isdn unload!\n");
	return FTDM_SUCCESS;
}

static FIO_API_FUNCTION(ftdm_sangoma_isdn_api)
{
	ftdm_status_t status = FTDM_SUCCESS;
	char *mycmd = NULL, *argv[10] = { 0 };
	int argc = 0;

	if (data) {
		mycmd = ftdm_strdup(data);
		argc = ftdm_separate_string(mycmd, ' ', argv, (sizeof(argv) / sizeof(argv[0])));
	}

	/*ftdm_log(FTDM_LOG_DEBUG, "Sangoma argc:%d argv[0]:%s argv[1]:%s argv[2]:%s \n", argc, argv[0], argv[1], argv[2]);*/
	if (argc <= 0) {
		ftdm_log(FTDM_LOG_ERROR, "No parameters provided\n");
		goto done;
	}

	if (!strcasecmp(argv[0], "trace")) {
		char *trace_opt;
		
		ftdm_span_t *span;

		if (argc < 3) {
			ftdm_log(FTDM_LOG_ERROR, "Usage: ftdm sangoma_isdn trace <q921|q931> <span name>\n");
			status = FTDM_FAIL;
			goto done;
		}
		trace_opt = argv[1];
		
		status = ftdm_span_find_by_name(argv[2], &span);
		if (FTDM_SUCCESS != status) {
			stream->write_function(stream, "-ERR failed to find span by name %s\n", argv[2]);
			goto done;
		}
		if (!strcasecmp(trace_opt, "q921")) {
			sngisdn_activate_trace(span, SNGISDN_TRACE_Q921);
		} else if (!strcasecmp(trace_opt, "q931")) {
			sngisdn_activate_trace(span, SNGISDN_TRACE_Q931);
		} else if (!strcasecmp(trace_opt, "disable")) {
			sngisdn_activate_trace(span, SNGISDN_TRACE_DISABLE);
		} else {
			stream->write_function(stream, "-ERR invalid trace option <q921|q931> <span name>\n");
		}	
	}
	if (!strcasecmp(argv[0], "l1_stats")) {
		ftdm_span_t *span;
		if (argc < 2) {
			stream->write_function(stream, "Usage: ftdm sangoma_isdn l1_stats <span name>\n");
			status = FTDM_FAIL;
			goto done;
		}
		status = ftdm_span_find_by_name(argv[1], &span);
		if (FTDM_SUCCESS != status) {
			stream->write_function(stream, "-ERR failed to find span with name %s\n", argv[1]);
			/* Return SUCCESS because we do not want to print the general FTDM usage list */
			status = FTDM_SUCCESS; 
			goto done;
		}
		sngisdn_print_phy_stats(stream, span);
	}

	if (!strcasecmp(argv[0], "show_spans")) {
		ftdm_span_t *span = NULL;
		if (argc == 2) {
			status = ftdm_span_find_by_name(argv[1], &span);
			if (FTDM_SUCCESS != status) {
				stream->write_function(stream, "-ERR failed to find span with name %s\n", argv[1]);
				/* Return SUCCESS because we do not want to print the general FTDM usage list */
				status = FTDM_SUCCESS;
				goto done;
			}
			sngisdn_print_span(stream, span);
			status = FTDM_SUCCESS;
			goto done;
		}
		sngisdn_print_spans(stream);
	}
	if (!strcasecmp(argv[0], "check_ids")) {
		sngisdn_check_free_ids();
	}
done:
	ftdm_safe_free(mycmd);
	return status;
}

static FIO_IO_LOAD_FUNCTION(ftdm_sangoma_isdn_io_init)
{
	memset(&g_sngisdn_io_interface, 0, sizeof(g_sngisdn_io_interface));

	g_sngisdn_io_interface.name = "sangoma_isdn";
	g_sngisdn_io_interface.api = ftdm_sangoma_isdn_api;

	*fio = &g_sngisdn_io_interface;

	return FTDM_SUCCESS;
}

EX_DECLARE_DATA ftdm_module_t ftdm_module =
{
	"sangoma_isdn",	               /* char name[256]; */
	ftdm_sangoma_isdn_io_init,     /* fio_io_load_t */
	NULL,						   /* fio_io_unload_t */
	ftdm_sangoma_isdn_init,	       /* fio_sig_load_t */
	NULL,                          /* fio_sig_configure_t */
	ftdm_sangoma_isdn_unload,      /* fio_sig_unload_t */
	ftdm_sangoma_isdn_span_config  /* fio_configure_span_signaling_t */
};


/* For Emacs:
 * Local Variables:
 * mode:c
 * indent-tabs-mode:t
 * tab-width:4
 * c-basic-offset:4
 * End:
 * For VIM:
 * vim:set softtabstop=4 shiftwidth=4 tabstop=4:
 */

/******************************************************************************/

<|MERGE_RESOLUTION|>--- conflicted
+++ resolved
@@ -48,11 +48,7 @@
 ftdm_channel_t* ftdm_sangoma_isdn_process_event_states(ftdm_span_t *span, sngisdn_event_data_t *sngisdn_event);
 static void ftdm_sangoma_isdn_advance_chan_states(ftdm_channel_t *ftdmchan);
 static void ftdm_sangoma_isdn_poll_events(ftdm_span_t *span);
-<<<<<<< HEAD
 static void ftdm_sangoma_isdn_process_phy_events(ftdm_span_t *span, ftdm_oob_event_t event);
-=======
->>>>>>> d7a136cd
-
 static void ftdm_sangoma_isdn_process_state_change(ftdm_channel_t *ftdmchan);
 static void ftdm_sangoma_isdn_process_stack_event (ftdm_span_t *span, sngisdn_event_data_t *sngisdn_event);
 
@@ -243,7 +239,6 @@
 	}
 }
 
-<<<<<<< HEAD
 static void ftdm_sangoma_isdn_process_phy_events(ftdm_span_t *span, ftdm_oob_event_t event)
 {
 
@@ -283,45 +278,17 @@
 static void ftdm_sangoma_isdn_poll_events(ftdm_span_t *span)
 {
 	ftdm_status_t		ret_status;
-=======
-static void ftdm_sangoma_isdn_poll_events(ftdm_span_t *span)
-{
-	ftdm_status_t		ret_status;
 	ftdm_channel_t *ftdmchan;
 	ftdm_iterator_t *chaniter = NULL;
 	ftdm_iterator_t *curr = NULL;
 	
->>>>>>> d7a136cd
 	ret_status = ftdm_span_poll_event(span, 0, NULL);
 	switch(ret_status) {
 		case FTDM_SUCCESS:
 			{
 				ftdm_event_t *event;
 				while (ftdm_span_next_event(span, &event) == FTDM_SUCCESS) {
-<<<<<<< HEAD
 					ftdm_sangoma_isdn_process_phy_events(span, event->enum_id);
-=======
-					
-					if (FTDM_SPAN_IS_BRI(span)) {
-						switch (event->enum_id) {
-							/* Check if the span woke up from power-saving mode */
-							case FTDM_OOB_ALARM_CLEAR:
-							{
-								chaniter = ftdm_span_get_chan_iterator(span, NULL);
-								for (curr = chaniter; curr; curr = ftdm_iterator_next(curr)) {
-									ftdmchan = (ftdm_channel_t*)ftdm_iterator_current(curr);
-									sngisdn_chan_data_t *sngisdn_info = ftdmchan->call_data;
-									
-									if (ftdm_test_flag(sngisdn_info, FLAG_ACTIVATING)) {
-										ftdm_clear_flag(sngisdn_info, FLAG_ACTIVATING);
-										sngisdn_snd_setup((ftdm_channel_t*)ftdmchan);
-									}
-								}
-								ftdm_iterator_free(chaniter);
-							}
-						}
-					}
->>>>>>> d7a136cd
 				}
 			}
 			break;
@@ -333,7 +300,6 @@
 	}
 }
 
-<<<<<<< HEAD
 static void *ftdm_sangoma_isdn_dchan_run(ftdm_thread_t *me, void *obj)
 {
 	uint8_t data[1000];
@@ -377,8 +343,6 @@
 	return NULL;
 }
 
-=======
->>>>>>> d7a136cd
 static void *ftdm_sangoma_isdn_run(ftdm_thread_t *me, void *obj)
 {
 	ftdm_interrupt_t	*ftdm_sangoma_isdn_int[2];
@@ -635,11 +599,7 @@
 				
 				ftdm_log_chan_msg(ftdmchan, FTDM_LOG_DEBUG, "Requesting Line activation\n");
 				sngisdn_set_flag(sngisdn_info, FLAG_ACTIVATING);
-<<<<<<< HEAD
 				sngisdn_wake_up_phy(ftdmchan->span);
-=======
-				sng_isdn_wake_up_phy(ftdmchan->span);
->>>>>>> d7a136cd
 				ftdm_sched_timer(signal_data->sched, "timer_t3", signal_data->timer_t3*1000, sngisdn_t3_timeout, (void*) sngisdn_info, NULL);
 			} else {
 				sngisdn_snd_setup(ftdmchan);
@@ -1007,11 +967,7 @@
 	if (span->trunk_type == FTDM_TRUNK_BRI_PTMP ||
 		span->trunk_type == FTDM_TRUNK_BRI) {
 		
-<<<<<<< HEAD
 		sngisdn_set_avail_rate(span, SNGISDN_AVAIL_PWR_SAVING);
-=======
-		sng_isdn_set_avail_rate(span, SNGISDN_AVAIL_PWR_SAVING);
->>>>>>> d7a136cd
 	}
 
 	/* Initialize scheduling context */
