/*
 * Copyright (c) 2010, Sangoma Technologies
 * David Yat Sin <dyatsin@sangoma.com>
 * All rights reserved.
 *
 * Redistribution and use in source and binary forms, with or without
 * modification, are permitted provided that the following conditions
 * are met:
 *
 * * Redistributions of source code must retain the above copyright
 * notice, this list of conditions and the following disclaimer.
 *
 * * Redistributions in binary form must reproduce the above copyright
 * notice, this list of conditions and the following disclaimer in the
 * documentation and/or other materials provided with the distribution.
 *
 * * Neither the name of the original author; nor the names of any contributors
 * may be used to endorse or promote products derived from this software
 * without specific prior written permission.
 *
 *
 * THIS SOFTWARE IS PROVIDED BY THE COPYRIGHT HOLDERS AND CONTRIBUTORS
 * "AS IS" AND ANY EXPRESS OR IMPLIED WARRANTIES, INCLUDING, BUT NOT
 * LIMITED TO, THE IMPLIED WARRANTIES OF MERCHANTABILITY AND FITNESS FOR
 * A PARTICULAR PURPOSE ARE DISCLAIMED.  IN NO EVENT SHALL THE COPYRIGHT OWNER
 * OR CONTRIBUTORS BE LIABLE FOR ANY DIRECT, INDIRECT, INCIDENTAL, SPECIAL,
 * EXEMPLARY, OR CONSEQUENTIAL DAMAGES (INCLUDING, BUT NOT LIMITED TO,
 * PROCUREMENT OF SUBSTITUTE GOODS OR SERVICES; LOSS OF USE, DATA, OR
 * PROFITS; OR BUSINESS INTERRUPTION) HOWEVER CAUSED AND ON ANY THEORY OF
 * LIABILITY, WHETHER IN CONTRACT, STRICT LIABILITY, OR TORT (INCLUDING
 * NEGLIGENCE OR OTHERWISE) ARISING IN ANY WAY OUT OF THE USE OF THIS
 * SOFTWARE, EVEN IF ADVISED OF THE POSSIBILITY OF SUCH DAMAGE.
 */

#include "ftmod_sangoma_isdn.h"
static ftdm_status_t sngisdn_cause_val_requires_disconnect(ftdm_channel_t *ftdmchan, CauseDgn *causeDgn);
static ftdm_status_t sngisdn_bring_down(ftdm_channel_t *ftdmchan);

/* Remote side transmit a SETUP */
void sngisdn_process_con_ind (sngisdn_event_data_t *sngisdn_event)
{
	unsigned i;
	int16_t suId = sngisdn_event->suId;
	uint32_t suInstId = sngisdn_event->suInstId;
	uint32_t spInstId = sngisdn_event->spInstId;
	int16_t dChan = sngisdn_event->dChan;
	uint8_t ces = sngisdn_event->ces;
	sngisdn_chan_data_t *sngisdn_info = sngisdn_event->sngisdn_info;	
	ftdm_channel_t *ftdmchan = sngisdn_info->ftdmchan;
	sngisdn_span_data_t *signal_data = (sngisdn_span_data_t*) ftdmchan->span->signal_data;
	ConEvnt *conEvnt = &sngisdn_event->event.conEvnt;

	ISDN_FUNC_TRACE_ENTER(__FUNCTION__);

	ftdm_assert(!ftdm_test_flag(ftdmchan, FTDM_CHANNEL_STATE_CHANGE), "State change flag pending\n");
	
	ftdm_log_chan(sngisdn_info->ftdmchan, FTDM_LOG_DEBUG, "Processing SETUP (suId:%u suInstId:%u spInstId:%u)\n", suId, suInstId, spInstId);
		
	switch (ftdmchan->state) {
		case FTDM_CHANNEL_STATE_DOWN: /* Proper state to receive a SETUP */
			if (ftdm_test_flag(ftdmchan, FTDM_CHANNEL_INUSE) ||
				ftdm_channel_open_chan(ftdmchan) != FTDM_SUCCESS) {

				ftdm_log_chan_msg(ftdmchan, FTDM_LOG_INFO, "Received SETUP but channel is in USE, saving call for later processing\n");
				/* the flag the channel as having a collision */
				sngisdn_set_flag(sngisdn_info, FLAG_GLARE);

				/* save the SETUP for processing once the channel has gone to DOWN */
				memcpy(&sngisdn_info->glare.setup, conEvnt, sizeof(*conEvnt));
				sngisdn_info->glare.suId = suId;
				sngisdn_info->glare.suInstId = suInstId; /* Do not generate a suInstId now, we will generate when glared call gets extracted */
				sngisdn_info->glare.spInstId = spInstId;
				sngisdn_info->glare.dChan = dChan;
				sngisdn_info->glare.ces = ces;				
				break;
			}
			
			sngisdn_info->suInstId = get_unique_suInstId(suId);
			sngisdn_info->spInstId = spInstId;

			if (conEvnt->cdPtyNmb.eh.pres && signal_data->num_local_numbers) {
				uint8_t local_number_matched = 0;
				for (i = 0 ; i < signal_data->num_local_numbers ; i++) {
					if (!strcmp(signal_data->local_numbers[i], (char*)conEvnt->cdPtyNmb.nmbDigits.val)) {
						local_number_matched++;
						break;
					}
				}
				if (!local_number_matched) {
					ftdm_log_chan(sngisdn_info->ftdmchan, FTDM_LOG_INFO, "Received SETUP, but local-number %s does not match - ignoring\n", conEvnt->cdPtyNmb.nmbDigits.val);
					/* Special case to tell the stack to clear all internal resources about this call. We will no receive any event for this call after sending disconnect request */
					ftdmchan->caller_data.hangup_cause = IN_CCNORTTODEST;
					ftdm_sched_timer(signal_data->sched, "delayed_disconnect", 1, sngisdn_delayed_disconnect, (void*) sngisdn_info, NULL);
					return;
				}
			}

			/* If this is a glared call that was previously saved, we moved
			all the info to the current call, so clear the glared saved data */
			if (sngisdn_info->glare.spInstId == spInstId) {
				clear_call_glare_data(sngisdn_info);
			}

			
			if (ftdmchan->span->trunk_type == FTDM_TRUNK_BRI_PTMP) {
				if (signal_data->signalling == SNGISDN_SIGNALING_NET) {
					sngisdn_info->ces = ces;
				}
			}

			ftdm_mutex_lock(g_sngisdn_data.ccs[suId].mutex);
			g_sngisdn_data.ccs[suId].active_suInstIds[sngisdn_info->suInstId] = sngisdn_info;
			ftdm_mutex_unlock(g_sngisdn_data.ccs[suId].mutex);

			ftdm_clear_flag(ftdmchan, FTDM_CHANNEL_OUTBOUND);

			/* try to open the channel */
			if (ftdm_channel_open_chan(ftdmchan) != FTDM_SUCCESS) {
				ftdm_log_chan_msg(ftdmchan, FTDM_LOG_CRIT, "Failed to open channel");
				sngisdn_set_flag(sngisdn_info, FLAG_LOCAL_REL);
				ftdmchan->caller_data.hangup_cause = FTDM_CAUSE_NORMAL_TEMPORARY_FAILURE;
				ftdm_set_state(ftdmchan, FTDM_CHANNEL_STATE_CANCEL);
				break;
			}

			/* Fill in call information */
#ifdef NETBORDER_CALL_REF
			get_callref(ftdmchan, &conEvnt->callRef);
#endif
			get_calling_num(ftdmchan, &conEvnt->cgPtyNmb);
			get_calling_num2(ftdmchan, &conEvnt->cgPtyNmb2);
			get_called_num(ftdmchan, &conEvnt->cdPtyNmb);
			get_redir_num(ftdmchan, &conEvnt->redirNmb);
			get_calling_subaddr(ftdmchan, &conEvnt->cgPtySad);
			get_prog_ind_ie(ftdmchan, &conEvnt->progInd);
			get_facility_ie(ftdmchan, &conEvnt->facilityStr);
			get_calling_name(ftdmchan, conEvnt);
			get_network_specific_fac(ftdmchan, &conEvnt->netFac[0]);
			
			ftdm_log_chan(sngisdn_info->ftdmchan, FTDM_LOG_INFO, "Incoming call: Called No:[%s] Calling No:[%s]\n", ftdmchan->caller_data.dnis.digits, ftdmchan->caller_data.cid_num.digits);

			if (conEvnt->bearCap[0].eh.pres) {
				ftdmchan->caller_data.bearer_layer1 = sngisdn_get_usrInfoLyr1Prot_from_stack(conEvnt->bearCap[0].usrInfoLyr1Prot.val);
				ftdmchan->caller_data.bearer_capability = sngisdn_get_infoTranCap_from_stack(conEvnt->bearCap[0].infoTranCap.val);
			}
			
			if (conEvnt->shift11.eh.pres && conEvnt->ni2OctStr.eh.pres) {
				if (conEvnt->ni2OctStr.str.len == 4 && conEvnt->ni2OctStr.str.val[0] == 0x37) {
					uint8_t encoding = (conEvnt->ni2OctStr.str.val[2] >> 5);
					if (encoding == 0 || encoding == 1) {
						/* BCD even or BCD odd */
						uint8_t value = (conEvnt->ni2OctStr.str.val[3] & 0x0F)*10 + ((conEvnt->ni2OctStr.str.val[3] >> 4) & 0x0F);
						snprintf(ftdmchan->caller_data.aniII, 5, "%.2d", value);
					} else if (encoding == 2) {
						/* IA 5 */
						snprintf(ftdmchan->caller_data.aniII, 5, "%c", conEvnt->ni2OctStr.str.val[3]);
					}
				}
			}

#if 1
			/* this section will not be needed once asn decoding function with key-value pairs is implemented */
			if (signal_data->facility == SNGISDN_OPT_TRUE &&
				signal_data->facility_ie_decode != SNGISDN_OPT_FALSE &&
				conEvnt->facilityStr.eh.pres) {
				
				/* Verify whether the Caller Name will come in a subsequent FACILITY message */
				uint16_t ret_val;
				char retrieved_str[255];

				ret_val = sng_isdn_retrieve_facility_caller_name(conEvnt->facilityStr.facilityStr.val, conEvnt->facilityStr.facilityStr.len, retrieved_str);
				/*
					return values for "sng_isdn_retrieve_facility_information_following":
					If there will be no information following, or fails to decode IE, returns -1
					If there will be no information following, but current FACILITY IE contains a caller name, returns 0
					If there will be information following, returns 1
				*/

				if (ret_val == 1) {
					ftdm_log_chan_msg(ftdmchan, FTDM_LOG_DEBUG, "Expecting Caller name in FACILITY\n");
					ftdm_set_state(ftdmchan, FTDM_CHANNEL_STATE_GET_CALLERID);
					/* Launch timer in case we never get a FACILITY msg */
					if (signal_data->facility_timeout) {
						ftdm_sched_timer(signal_data->sched, "facility_timeout", signal_data->facility_timeout,
										 sngisdn_facility_timeout, (void*) sngisdn_info, &sngisdn_info->timers[SNGISDN_CHAN_TIMER_FACILITY]);
					}
					break;
				} else if (ret_val == 0) {
					strcpy(ftdmchan->caller_data.cid_name, retrieved_str);
				}
			}
#endif			
			if (signal_data->overlap_dial == SNGISDN_OPT_TRUE && !conEvnt->sndCmplt.eh.pres) {
				ftdm_set_state(ftdmchan, FTDM_CHANNEL_STATE_COLLECT);
			} else {
				ftdm_set_state(ftdmchan, FTDM_CHANNEL_STATE_RING);
			}
			break;
		case FTDM_CHANNEL_STATE_TERMINATING:
			ftdm_log_chan_msg(ftdmchan, FTDM_LOG_INFO, "Processing SETUP in TERMINATING state, saving SETUP info for later processing\n");
			ftdm_assert(!sngisdn_test_flag(sngisdn_info, FLAG_GLARE), "Trying to save GLARE info, but we already had a glare\n");
			
			sngisdn_set_flag(sngisdn_info, FLAG_GLARE);

			/* save the SETUP for processing once the channel has gone to DOWN */
			memcpy(&sngisdn_info->glare.setup, conEvnt, sizeof(*conEvnt));
			sngisdn_info->glare.suId = suId;
			sngisdn_info->glare.suInstId = suInstId; /* Do not generate a suInstId now, we will generate when glared call gets extracted */
			sngisdn_info->glare.spInstId = spInstId;
			sngisdn_info->glare.dChan = dChan;
			sngisdn_info->glare.ces = ces;
			
			break;
		case FTDM_CHANNEL_STATE_DIALING:	/* glare */
			if (signal_data->signalling == SNGISDN_SIGNALING_NET) {
				/* Save inbound call info so we can send a RELEASE when this channel goes to a different state */
				ftdm_log_chan_msg(ftdmchan, FTDM_LOG_WARNING, "Processing SETUP in DIALING state, rejecting inbound call\n");
				sngisdn_set_flag(sngisdn_info, FLAG_DELAYED_REL);

				sngisdn_info->glare.suId = suId;
				sngisdn_info->glare.suInstId = get_unique_suInstId(suId);
				sngisdn_info->glare.spInstId = spInstId;

				sngisdn_info->glare.dChan = dChan;
				sngisdn_info->glare.ces = ces;
				ftdmchan->caller_data.hangup_cause = 0x2C; /* Channel requested not available */
				ftdm_sched_timer(signal_data->sched, "delayed_release", 1, sngisdn_delayed_release, (void*) sngisdn_info, NULL);
			} else {
				ftdm_log_chan_msg(ftdmchan, FTDM_LOG_INFO, "Processing SETUP in DIALING state, saving SETUP info for later processing\n");
				
				/* the flag the channel as having a collision */
				ftdm_assert(!sngisdn_test_flag(sngisdn_info, FLAG_GLARE), "Trying to save GLARE info, but we already had a glare");
				sngisdn_set_flag(sngisdn_info, FLAG_GLARE);

				/* save the SETUP for processing once the channel has gone to DOWN */
				memcpy(&sngisdn_info->glare.setup, conEvnt, sizeof(*conEvnt));
				sngisdn_info->glare.suId = suId;
				sngisdn_info->glare.suInstId = suInstId; /* Do not generate a suInstId now, we will generate when glared call gets extracted */
				sngisdn_info->glare.spInstId = spInstId;
				sngisdn_info->glare.dChan = dChan;
				sngisdn_info->glare.ces = ces;

				ftdm_set_state(ftdmchan, FTDM_CHANNEL_STATE_TERMINATING);
			}
			break;
		case FTDM_CHANNEL_STATE_RESET:
				ftdm_log_chan_msg(ftdmchan, FTDM_LOG_DEBUG, "Processing SETUP but channel in RESET state, ignoring\n");
			break;
		default:
			ftdm_log_chan(ftdmchan, FTDM_LOG_CRIT, "Processing SETUP in an invalid state (%s)\n", ftdm_channel_state2str(ftdmchan->state));
			break;
	}
	ISDN_FUNC_TRACE_EXIT(__FUNCTION__);
	return;
}

/* Remote side transmit a CONNECT or CONNECT ACK */
void sngisdn_process_con_cfm (sngisdn_event_data_t *sngisdn_event)
{
	int16_t suId = sngisdn_event->suId;
	uint32_t suInstId = sngisdn_event->suInstId;
	uint32_t spInstId = sngisdn_event->spInstId;
	uint8_t ces = sngisdn_event->ces;
	sngisdn_chan_data_t *sngisdn_info = sngisdn_event->sngisdn_info;
	ftdm_channel_t *ftdmchan = sngisdn_info->ftdmchan;
	CnStEvnt *cnStEvnt = &sngisdn_event->event.cnStEvnt;

	ISDN_FUNC_TRACE_ENTER(__FUNCTION__);
				
	ftdm_assert(!ftdm_test_flag(ftdmchan, FTDM_CHANNEL_STATE_CHANGE), "State change flag pending\n");
	
	ftdm_log_chan(ftdmchan, FTDM_LOG_DEBUG, "Processing CONNECT/CONNECT ACK (suId:%u suInstId:%u spInstId:%u ces:%d)\n", suId, suInstId, spInstId, ces);

	if (ftdmchan->span->trunk_type == FTDM_TRUNK_BRI_PTMP &&
		((sngisdn_span_data_t*)ftdmchan->span->signal_data)->signalling == SNGISDN_SIGNALING_NET) {

		if(sngisdn_info->ces == CES_MNGMNT) {
			/* We assign the call to the first TE */
			sngisdn_info->ces = ces;
		} else {
			/* We already assigned this call, do nothing */
			ftdm_log_chan_msg(ftdmchan, FTDM_LOG_DEBUG, "Call already assigned, ignoring connect\n");
			ISDN_FUNC_TRACE_EXIT(__FUNCTION__);
			return;
		}
	}

	if (ftdm_test_flag(ftdmchan, FTDM_CHANNEL_OUTBOUND)) {
		switch(ftdmchan->state) {
			case FTDM_CHANNEL_STATE_PROCEED:
			case FTDM_CHANNEL_STATE_RINGING:
			case FTDM_CHANNEL_STATE_PROGRESS:
			case FTDM_CHANNEL_STATE_PROGRESS_MEDIA:
			case FTDM_CHANNEL_STATE_DIALING:
#ifdef NETBORDER_CALL_REF
				get_callref(ftdmchan, &cnStEvnt->callRef);
#endif
				get_prog_ind_ie(ftdmchan, &cnStEvnt->progInd);
				get_facility_ie(ftdmchan, &cnStEvnt->facilityStr);
				ftdm_set_state(ftdmchan, FTDM_CHANNEL_STATE_UP);
				break;
			case FTDM_CHANNEL_STATE_HANGUP_COMPLETE:
			case FTDM_CHANNEL_STATE_HANGUP:
				/* Race condition, we just hung up the call - ignore this message */
				break;
			case FTDM_CHANNEL_STATE_RESET:
				ftdm_log_chan_msg(ftdmchan, FTDM_LOG_DEBUG, "Processing SETUP but channel in RESET state, ignoring\n");
				break;				
			default:
				ftdm_log_chan(ftdmchan, FTDM_LOG_CRIT, "Processing CONNECT/CONNECT ACK in an invalid state (%s)\n", ftdm_channel_state2str(ftdmchan->state));

				/* Start the disconnect procedure */
				ftdm_set_state(ftdmchan, FTDM_CHANNEL_STATE_TERMINATING);
				break;
		}
	} else {
		switch(ftdmchan->state) {
			case FTDM_CHANNEL_STATE_TRANSFER:
			case FTDM_CHANNEL_STATE_UP:
				/* These are the only valid states we should get a CONNECT ACK on */
				/* do nothing */
				break;
			case FTDM_CHANNEL_STATE_HANGUP_COMPLETE:
				/* Race condition, We just hung up an incoming call right after we sent a CONNECT - ignore this message */
				break;
			case FTDM_CHANNEL_STATE_RESET:
				ftdm_log_chan_msg(ftdmchan, FTDM_LOG_DEBUG, "Processing SETUP but channel in RESET state, ignoring\n");
				break;
			default:
				ftdm_log_chan(ftdmchan, FTDM_LOG_CRIT, "Processing CONNECT/CONNECT ACK in an invalid state (%s)\n", ftdm_channel_state2str(ftdmchan->state));
				
				/* Start the disconnect procedure */
				ftdm_set_state(ftdmchan, FTDM_CHANNEL_STATE_TERMINATING);
				break;
		}
	}

	ISDN_FUNC_TRACE_EXIT(__FUNCTION__);
	return;
}

void sngisdn_process_cnst_ind (sngisdn_event_data_t *sngisdn_event)
{
	int16_t suId = sngisdn_event->suId;
	uint32_t suInstId = sngisdn_event->suInstId;
	uint32_t spInstId = sngisdn_event->spInstId;
	uint8_t ces = sngisdn_event->ces;
	uint8_t evntType = sngisdn_event->evntType;
	
	sngisdn_chan_data_t *sngisdn_info = sngisdn_event->sngisdn_info;
	ftdm_channel_t *ftdmchan = sngisdn_info->ftdmchan;
	sngisdn_span_data_t *signal_data = (sngisdn_span_data_t*) ftdmchan->span->signal_data;
	
	CnStEvnt *cnStEvnt = &sngisdn_event->event.cnStEvnt;

	ISDN_FUNC_TRACE_ENTER(__FUNCTION__);

	ftdm_assert(!ftdm_test_flag(ftdmchan, FTDM_CHANNEL_STATE_CHANGE), "State change flag pending\n");

	ftdm_log_chan(ftdmchan, FTDM_LOG_DEBUG, "Processing %s (suId:%u suInstId:%u spInstId:%u ces:%d)\n",
													(evntType == MI_ALERTING)?"ALERT":
													(evntType == MI_CALLPROC)?"PROCEED":
													(evntType == MI_PROGRESS)?"PROGRESS":
													(evntType == MI_SETUPACK)?"SETUP ACK":
													(evntType == MI_NOTIFY)?"NOTIFY":
													(evntType == MI_INFO)?"INFO":"UNKNOWN",
													suId, suInstId, spInstId, ces);
	
	switch(evntType) {
		case MI_CALLPROC:			
		case MI_PROGRESS:
		case MI_ALERTING:
#ifdef NETBORDER_CALL_REF
			get_callref(ftdmchan, &cnStEvnt->callRef);
#endif
			get_prog_ind_ie(ftdmchan, &cnStEvnt->progInd);
			get_facility_ie(ftdmchan, &cnStEvnt->facilityStr);

			if (sngisdn_cause_val_requires_disconnect(ftdmchan, &cnStEvnt->causeDgn[0]) == FTDM_SUCCESS) {
				ftdm_log_chan(ftdmchan, FTDM_LOG_DEBUG, "Cause requires disconnect (cause:%d)\n", cnStEvnt->causeDgn[0].causeVal.val);
				ftdmchan->caller_data.hangup_cause = cnStEvnt->causeDgn[0].causeVal.val;
						
				sngisdn_set_flag(sngisdn_info, FLAG_SEND_DISC);
				ftdm_set_state(ftdmchan, FTDM_CHANNEL_STATE_TERMINATING);
				goto sngisdn_process_cnst_ind_end;
			}

			switch(ftdmchan->state) {
				case FTDM_CHANNEL_STATE_DIALING:
				case FTDM_CHANNEL_STATE_PROCEED:
				case FTDM_CHANNEL_STATE_PROGRESS:
				case FTDM_CHANNEL_STATE_RINGING:
					if ((cnStEvnt->progInd.eh.pres && cnStEvnt->progInd.progDesc.val == IN_PD_IBAVAIL) ||
						(cnStEvnt->progInd1.eh.pres && cnStEvnt->progInd1.progDesc.val == IN_PD_IBAVAIL) ||
						(cnStEvnt->progInd2.eh.pres && cnStEvnt->progInd2.progDesc.val == IN_PD_IBAVAIL) ||
						(cnStEvnt->progInd3.eh.pres && cnStEvnt->progInd3.progDesc.val == IN_PD_IBAVAIL)) {
						
						ftdm_log_chan_msg(ftdmchan, FTDM_LOG_DEBUG, "Early media available\n");
						sngisdn_set_flag(sngisdn_info, FLAG_MEDIA_READY);
					} else {
						ftdm_log_chan_msg(ftdmchan, FTDM_LOG_DEBUG, "Early media not available\n");
					}
					switch (evntType) {
						case MI_CALLPROC:
							if (!sngisdn_test_flag(sngisdn_info, FLAG_MEDIA_READY) &&
								(signal_data->early_media_flags & SNGISDN_EARLY_MEDIA_ON_PROCEED)) {
								
								ftdm_log_chan_msg(ftdmchan, FTDM_LOG_DEBUG, "Early media override on proceed\n");
								sngisdn_set_flag(sngisdn_info, FLAG_MEDIA_READY);
							}
							if (ftdmchan->state == FTDM_CHANNEL_STATE_DIALING) {
								ftdm_set_state(ftdmchan, FTDM_CHANNEL_STATE_PROCEED);
							}
							break;
						case MI_ALERTING:
							if (!sngisdn_test_flag(sngisdn_info, FLAG_MEDIA_READY) &&
								(signal_data->early_media_flags & SNGISDN_EARLY_MEDIA_ON_ALERT)) {
								
								ftdm_log_chan_msg(ftdmchan, FTDM_LOG_DEBUG, "Early media override on alert\n");
								sngisdn_set_flag(sngisdn_info, FLAG_MEDIA_READY);
							}
							if (ftdmchan->state == FTDM_CHANNEL_STATE_PROCEED) {
								ftdm_set_state(ftdmchan, FTDM_CHANNEL_STATE_RINGING);
							}
							break;
						case MI_PROGRESS:
							if (!sngisdn_test_flag(sngisdn_info, FLAG_MEDIA_READY) &&
								(signal_data->early_media_flags & SNGISDN_EARLY_MEDIA_ON_PROGRESS)) {
								
								ftdm_log_chan_msg(ftdmchan, FTDM_LOG_DEBUG, "Early media override on progress\n");
								sngisdn_set_flag(sngisdn_info, FLAG_MEDIA_READY);
							}
							if (sngisdn_test_flag(sngisdn_info, FLAG_MEDIA_READY)) {
								ftdm_set_state(ftdmchan, FTDM_CHANNEL_STATE_PROGRESS_MEDIA);
							} else if (ftdmchan->state != FTDM_CHANNEL_STATE_PROGRESS) {
								ftdm_set_state(ftdmchan, FTDM_CHANNEL_STATE_PROGRESS);
							}
							break;
						default:
							/* We should never reach this section !*/
							ftdm_log_chan(ftdmchan, FTDM_LOG_CRIT, "Don't know how to handle this event %d\n", evntType);
					}
					break;
				case FTDM_CHANNEL_STATE_PROGRESS_MEDIA:
					/* We are already in progress media, we can't go to any higher state except up */
					/* Do nothing */
					break;
				case FTDM_CHANNEL_STATE_RESET:
					ftdm_log_chan_msg(ftdmchan, FTDM_LOG_DEBUG, "Ignoring ALERT/PROCEED/PROGRESS because channel is in RESET state\n");
					break;
				case FTDM_CHANNEL_STATE_HANGUP:
				case FTDM_CHANNEL_STATE_HANGUP_COMPLETE:
					/* Ignore this message as we already started the hangup process */
					ftdm_log_chan_msg(ftdmchan, FTDM_LOG_DEBUG, "Ignoring ALERT/PROCEED/PROGRESS because we are already hanging up\n");
					break;
				default:
					ftdm_log_chan(ftdmchan, FTDM_LOG_CRIT, "Processing ALERT/PROCEED/PROGRESS in an invalid state (%s)\n", ftdm_channel_state2str(ftdmchan->state));

					/* Start the disconnect procedure */
					ftdm_set_state(ftdmchan, FTDM_CHANNEL_STATE_TERMINATING);
					break;
			}
			break;
		case MI_SETUPACK:
			ftdm_log_chan(ftdmchan, FTDM_LOG_WARNING, "Processing SETUP_ACK, but overlap sending not implemented (suId:%u suInstId:%u spInstId:%u)\n", suId, suInstId, spInstId);
			break;
		case MI_INFO:
			ftdm_log_chan(ftdmchan, FTDM_LOG_DEBUG, "Processing INFO (suId:%u suInstId:%u spInstId:%u)\n", suId, suInstId, spInstId);

			if (cnStEvnt->cdPtyNmb.eh.pres) {
				switch(ftdmchan->state) {
					case FTDM_CHANNEL_STATE_COLLECT:
					{
						ftdm_size_t min_digits = ((sngisdn_span_data_t*)ftdmchan->span->signal_data)->min_digits;
						ftdm_size_t num_digits;

						get_called_num(ftdmchan, &cnStEvnt->cdPtyNmb);
						num_digits = strlen(ftdmchan->caller_data.dnis.digits);

						if (cnStEvnt->sndCmplt.eh.pres || num_digits >= min_digits) {
							ftdm_set_state(ftdmchan, FTDM_CHANNEL_STATE_RING);
						} else {
							ftdm_log_chan(ftdmchan, FTDM_LOG_DEBUG, "received %d of %d digits\n", num_digits, min_digits);
						}
					}
					break;
					case FTDM_CHANNEL_STATE_RING:
					case FTDM_CHANNEL_STATE_RINGING:
					case FTDM_CHANNEL_STATE_PROCEED:
					case FTDM_CHANNEL_STATE_PROGRESS:
					case FTDM_CHANNEL_STATE_PROGRESS_MEDIA:
					case FTDM_CHANNEL_STATE_UP:
						ftdm_log_chan(ftdmchan, FTDM_LOG_WARNING, "Receiving more digits %s, but we already proceeded with call\n", cnStEvnt->cdPtyNmb.nmbDigits.val);
						break;
					case FTDM_CHANNEL_STATE_RESET:
						ftdm_log_chan_msg(ftdmchan, FTDM_LOG_DEBUG, "Processing SETUP but channel in RESET state, ignoring\n");
						break;
					default:
						ftdm_log_chan(ftdmchan, FTDM_LOG_WARNING, "\n", suId, suInstId, spInstId);
						break;
				}
			}
			break;
		case MI_NOTIFY:
			ftdm_log_chan(ftdmchan, FTDM_LOG_DEBUG, "Processing NOTIFY (suId:%u suInstId:%u spInstId:%u)\n", suId, suInstId, spInstId);
			/* Do nothing */
			break;
		default:
			ftdm_log_chan_msg(ftdmchan, FTDM_LOG_WARNING, "Unhandled STATUS event\n");
			break;
	}

sngisdn_process_cnst_ind_end:
	ISDN_FUNC_TRACE_EXIT(__FUNCTION__);
	return;
}

void sngisdn_process_disc_ind (sngisdn_event_data_t *sngisdn_event)
{
	int16_t suId = sngisdn_event->suId;
	uint32_t suInstId = sngisdn_event->suInstId;
	uint32_t spInstId = sngisdn_event->spInstId;
	sngisdn_chan_data_t *sngisdn_info = sngisdn_event->sngisdn_info;
	ftdm_channel_t *ftdmchan = sngisdn_info->ftdmchan;
	
	DiscEvnt *discEvnt = &sngisdn_event->event.discEvnt;

	ISDN_FUNC_TRACE_ENTER(__FUNCTION__);

	ftdm_log_chan(ftdmchan, FTDM_LOG_DEBUG, "Processing DISCONNECT (suId:%u suInstId:%u spInstId:%u)\n", suId, suInstId, spInstId);

	ftdm_assert(!ftdm_test_flag(ftdmchan, FTDM_CHANNEL_STATE_CHANGE), "State change flag pending\n");
	switch (ftdmchan->state) {		
		case FTDM_CHANNEL_STATE_RING:
		case FTDM_CHANNEL_STATE_RINGING:
		case FTDM_CHANNEL_STATE_DIALING:
		case FTDM_CHANNEL_STATE_PROCEED:
		case FTDM_CHANNEL_STATE_PROGRESS:
		case FTDM_CHANNEL_STATE_PROGRESS_MEDIA:
		case FTDM_CHANNEL_STATE_UP:
			get_facility_ie(ftdmchan, &discEvnt->facilityStr);

			if (discEvnt->causeDgn[0].eh.pres && discEvnt->causeDgn[0].causeVal.pres) {
				ftdmchan->caller_data.hangup_cause = discEvnt->causeDgn[0].causeVal.val;
			} else {
				ftdm_log_chan_msg(ftdmchan, FTDM_LOG_WARNING, "DISCONNECT did not have a cause code\n");
				ftdmchan->caller_data.hangup_cause = 0;
			}
			sngisdn_set_flag(sngisdn_info, FLAG_REMOTE_REL);
			ftdm_set_state(ftdmchan, FTDM_CHANNEL_STATE_TERMINATING);
			break;
		case FTDM_CHANNEL_STATE_COLLECT:
		case FTDM_CHANNEL_STATE_GET_CALLERID:
			ftdm_set_state(ftdmchan, FTDM_CHANNEL_STATE_CANCEL);
			break;
		case FTDM_CHANNEL_STATE_DOWN:
			/* somehow we are in down, nothing we can do locally */
			ftdm_log_chan_msg(ftdmchan, FTDM_LOG_CRIT, "Received DISCONNECT but we are in DOWN state\n");
			break;
		case FTDM_CHANNEL_STATE_HANGUP_COMPLETE:
			/* This is a race condition. We just sent a DISCONNECT, on this channel */
			/* Do nothing */
			break;
		case FTDM_CHANNEL_STATE_RESET:
			ftdm_log_chan_msg(ftdmchan, FTDM_LOG_DEBUG, "Processing SETUP but channel in RESET state, ignoring\n");
			break;
		default:
			ftdm_log_chan(ftdmchan, FTDM_LOG_CRIT, "Received DISCONNECT in an invalid state (%s)\n",
						  ftdm_channel_state2str(ftdmchan->state));
			/* start reset procedure */

			/* Start the release procedure */
			ftdm_set_flag(sngisdn_info, FLAG_REMOTE_REL);
			ftdm_set_state(ftdmchan, FTDM_CHANNEL_STATE_TERMINATING);
			break;
	}

	ISDN_FUNC_TRACE_EXIT(__FUNCTION__);
	return;
}

void sngisdn_process_rel_ind (sngisdn_event_data_t *sngisdn_event)
{
	int16_t suId = sngisdn_event->suId;
	uint32_t suInstId = sngisdn_event->suInstId;
	uint32_t spInstId = sngisdn_event->spInstId;
	sngisdn_chan_data_t *sngisdn_info = sngisdn_event->sngisdn_info;	
	ftdm_channel_t *ftdmchan = sngisdn_info->ftdmchan;
	
	RelEvnt *relEvnt = &sngisdn_event->event.relEvnt;

	ISDN_FUNC_TRACE_ENTER(__FUNCTION__);

	ftdm_log_chan(ftdmchan, FTDM_LOG_DEBUG, "Processing RELEASE/RELEASE COMPLETE (suId:%u suInstId:%u spInstId:%u)\n", suId, suInstId, spInstId);
	
	ftdm_assert(!ftdm_test_flag(ftdmchan, FTDM_CHANNEL_STATE_CHANGE), "State change flag pending\n");
	
	if ((suInstId && (sngisdn_info->glare.suInstId == suInstId)) ||
		(spInstId && (sngisdn_info->glare.spInstId == spInstId))) {

		/* This hangup is for a glared saved call */
		ftdm_clear_flag(sngisdn_info, FLAG_DELAYED_REL);
		clear_call_glare_data(sngisdn_info);

		ISDN_FUNC_TRACE_EXIT(__FUNCTION__);
		return;
	}

	/* check whether the ftdm channel is in a state to accept a call */
	switch (ftdmchan->state) {
		case FTDM_CHANNEL_STATE_HANGUP_COMPLETE:
			/* go to DOWN */
			ftdm_set_state(ftdmchan, FTDM_CHANNEL_STATE_DOWN);
			break;
		case FTDM_CHANNEL_STATE_DOWN:
			/* do nothing, just drop the message */
			break;
		case FTDM_CHANNEL_STATE_DIALING:
			/* Remote side rejected our SETUP message on outbound call */
			if (!ftdm_test_flag(ftdmchan, FTDM_CHANNEL_SIG_UP)) {
				sngisdn_set_span_avail_rate(ftdmchan->span, SNGISDN_AVAIL_DOWN);
			}
			/* fall-through */
		case FTDM_CHANNEL_STATE_PROCEED:
		case FTDM_CHANNEL_STATE_PROGRESS:
		case FTDM_CHANNEL_STATE_PROGRESS_MEDIA:
		case FTDM_CHANNEL_STATE_UP:
		case FTDM_CHANNEL_STATE_RING:
		case FTDM_CHANNEL_STATE_RINGING:
			/* If we previously had a glare on this channel,
			this RELEASE could be for the previous call.  Confirm whether call_data has
			not changed while we were waiting for ftdmchan->mutex by comparing suInstId's */
			if (((sngisdn_chan_data_t*)ftdmchan->call_data)->suInstId == suInstId ||
									((sngisdn_chan_data_t*)ftdmchan->call_data)->spInstId == spInstId) {

				get_facility_ie(ftdmchan, &relEvnt->facilityStr);
				
				if (relEvnt->causeDgn[0].eh.pres && relEvnt->causeDgn[0].causeVal.pres) {
					ftdmchan->caller_data.hangup_cause = relEvnt->causeDgn[0].causeVal.val;
					ftdm_log_chan(ftdmchan, FTDM_LOG_DEBUG, "cause:%d\n", ftdmchan->caller_data.hangup_cause);
				} else {
					ftdm_log_chan_msg(ftdmchan, FTDM_LOG_WARNING, "RELEASE COMPLETE did not have a cause code\n");
					ftdmchan->caller_data.hangup_cause = FTDM_CAUSE_REQUESTED_CHAN_UNAVAIL;
				}

				sngisdn_set_flag(sngisdn_info, FLAG_REMOTE_ABORT);
				ftdm_set_state(ftdmchan, FTDM_CHANNEL_STATE_TERMINATING);

			} else {
				ftdm_log_chan(ftdmchan, FTDM_LOG_DEBUG, "RELEASE was for previous call (suInstId:%u spInstId:%u)\n", suInstId, spInstId);
			}
			break;
		case FTDM_CHANNEL_STATE_COLLECT:
		case FTDM_CHANNEL_STATE_GET_CALLERID:
			ftdm_set_state(ftdmchan, FTDM_CHANNEL_STATE_CANCEL);
			break;
		case FTDM_CHANNEL_STATE_TERMINATING:
			if (sngisdn_test_flag(sngisdn_info, FLAG_GLARE) &&
				sngisdn_info->glare.suInstId != suInstId) {
				/* This release if for the outbound call that we already started clearing */

				ftdm_log_chan_msg(ftdmchan, FTDM_LOG_DEBUG, "Received RELEASE for local glared call\n");
				sngisdn_set_flag(sngisdn_info, FLAG_REMOTE_ABORT);
			} else {
				ftdm_log_chan_msg(ftdmchan, FTDM_LOG_WARNING, "Received release before we could clear local call\n");
				/* FS core took too long to respond to the SIG STOP event */
				sngisdn_set_flag(sngisdn_info, FLAG_REMOTE_ABORT);
				/* set abort flag so that we do not transmit another release complete on this channel once FS core is done */
			}
			break;
		case FTDM_CHANNEL_STATE_RESET:
			ftdm_log_chan_msg(ftdmchan, FTDM_LOG_DEBUG, "Processing RELEASE but channel in RESET state, ignoring\n");
			break;
		default:
			ftdm_log_chan(ftdmchan, FTDM_LOG_CRIT, "Received RELEASE in an invalid state (%s)\n",
							ftdm_channel_state2str(ftdmchan->state));
			break;
	}


	ISDN_FUNC_TRACE_EXIT(__FUNCTION__);
	return;
}

void sngisdn_process_dat_ind (sngisdn_event_data_t *sngisdn_event)
{
	int16_t suId = sngisdn_event->suId;
	uint32_t suInstId = sngisdn_event->suInstId;
	uint32_t spInstId = sngisdn_event->spInstId;

	sngisdn_chan_data_t *sngisdn_info = sngisdn_event->sngisdn_info;
	ftdm_channel_t *ftdmchan = sngisdn_info->ftdmchan;

	ISDN_FUNC_TRACE_ENTER(__FUNCTION__);	

	/* Function does not require any info from infoEvnt struct for now */
	/* InfoEvnt *infoEvnt = &sngisdn_event->event.infoEvnt; */
	
	ftdm_log_chan(ftdmchan, FTDM_LOG_DEBUG, "Processing DATA IND (suId:%u suInstId:%u spInstId:%u)\n", suId, suInstId, spInstId);
	ISDN_FUNC_TRACE_EXIT(__FUNCTION__);
	return;
}

void sngisdn_process_sshl_ind (sngisdn_event_data_t *sngisdn_event)
{
	int16_t suId = sngisdn_event->suId;
	uint32_t suInstId = sngisdn_event->suInstId;
	uint32_t spInstId = sngisdn_event->spInstId;

	sngisdn_chan_data_t *sngisdn_info = sngisdn_event->sngisdn_info;
	ftdm_channel_t *ftdmchan = sngisdn_info->ftdmchan;

	ISDN_FUNC_TRACE_ENTER(__FUNCTION__);

	/* Function does not require any info from ssHlEvnt struct for now */
	/* SsHlEvnt *ssHlEvnt = &sngisdn_event->event.ssHlEvnt; */
	
	ftdm_log_chan(ftdmchan, FTDM_LOG_DEBUG, "Processing SSHL IND (suId:%u suInstId:%u spInstId:%u)\n", suId, suInstId, spInstId);
	ISDN_FUNC_TRACE_EXIT(__FUNCTION__);
	return;
}

void sngisdn_process_sshl_cfm (sngisdn_event_data_t *sngisdn_event)
{
	int16_t suId = sngisdn_event->suId;
	uint32_t suInstId = sngisdn_event->suInstId;
	uint32_t spInstId = sngisdn_event->spInstId;

	sngisdn_chan_data_t *sngisdn_info = sngisdn_event->sngisdn_info;
	ftdm_channel_t *ftdmchan = sngisdn_info->ftdmchan;

	ISDN_FUNC_TRACE_ENTER(__FUNCTION__);
	
	/* Function does not require any info from ssHlEvnt struct for now */
	/* SsHlEvnt *ssHlEvnt = &sngisdn_event->event.ssHlEvnt; */

	ftdm_log_chan(ftdmchan, FTDM_LOG_DEBUG, "Processing SSHL CFM (suId:%u suInstId:%u spInstId:%u)\n", suId, suInstId, spInstId);
	ISDN_FUNC_TRACE_EXIT(__FUNCTION__);
	return;
}

void sngisdn_process_rmrt_ind (sngisdn_event_data_t *sngisdn_event)
{
	int16_t suId = sngisdn_event->suId;
	uint32_t suInstId = sngisdn_event->suInstId;
	uint32_t spInstId = sngisdn_event->spInstId;

	sngisdn_chan_data_t *sngisdn_info = sngisdn_event->sngisdn_info;
	ftdm_channel_t *ftdmchan = sngisdn_info->ftdmchan;

	ISDN_FUNC_TRACE_ENTER(__FUNCTION__);

	/* Function does not require any info from ssHlEvnt struct for now */
	/* RmRtEvnt *rmRtEvnt = &sngisdn_event->event.rmRtEvnt; */

	ftdm_log_chan(ftdmchan, FTDM_LOG_DEBUG, "Processing RESUME/RETRIEVE IND (suId:%u suInstId:%u spInstId:%u)\n", suId, suInstId, spInstId);
	ISDN_FUNC_TRACE_EXIT(__FUNCTION__);
	return;
}

void sngisdn_process_rmrt_cfm (sngisdn_event_data_t *sngisdn_event)
{
	int16_t suId = sngisdn_event->suId;
	uint32_t suInstId = sngisdn_event->suInstId;
	uint32_t spInstId = sngisdn_event->spInstId;

	sngisdn_chan_data_t *sngisdn_info = sngisdn_event->sngisdn_info;
	ftdm_channel_t *ftdmchan = sngisdn_info->ftdmchan;
	
	ISDN_FUNC_TRACE_ENTER(__FUNCTION__);

	/* Function does not require any info from ssHlEvnt struct for now */
	/* RmRtEvnt *rmRtEvnt = &sngisdn_event->event.rmRtEvnt; */
	
	ftdm_log_chan(ftdmchan, FTDM_LOG_DEBUG, "Processing RESUME/RETRIEVE CFM (suId:%u suInstId:%u spInstId:%u)\n", suId, suInstId, spInstId);
	ISDN_FUNC_TRACE_EXIT(__FUNCTION__);
	return;
}

void sngisdn_process_flc_ind (sngisdn_event_data_t *sngisdn_event)
{
	int16_t suId = sngisdn_event->suId;
	uint32_t suInstId = sngisdn_event->suInstId;
	uint32_t spInstId = sngisdn_event->spInstId;

	sngisdn_chan_data_t *sngisdn_info = sngisdn_event->sngisdn_info;
	ftdm_channel_t *ftdmchan = sngisdn_info->ftdmchan;

	ISDN_FUNC_TRACE_ENTER(__FUNCTION__);

	/* Function does not require any info from ssHlEvnt struct for now */
	/* StaEvnt *staEvnt = &sngisdn_event->event.staEvnt; */

	ftdm_log_chan(ftdmchan, FTDM_LOG_DEBUG, "Processing FLOW CONTROL IND (suId:%u suInstId:%u spInstId:%u)\n", suId, suInstId, spInstId);
	ISDN_FUNC_TRACE_EXIT(__FUNCTION__);
	return;
}

void sngisdn_process_fac_ind (sngisdn_event_data_t *sngisdn_event)
{
	int16_t suId = sngisdn_event->suId;
	uint32_t suInstId = sngisdn_event->suInstId;
	uint32_t spInstId = sngisdn_event->spInstId;

	sngisdn_chan_data_t *sngisdn_info = sngisdn_event->sngisdn_info;
	ftdm_channel_t *ftdmchan = sngisdn_info->ftdmchan;
	sngisdn_span_data_t *signal_data = (sngisdn_span_data_t*) ftdmchan->span->signal_data;

	FacEvnt *facEvnt = &sngisdn_event->event.facEvnt;

	ISDN_FUNC_TRACE_ENTER(__FUNCTION__);

	ftdm_log_chan(ftdmchan, FTDM_LOG_DEBUG, "Processing FACILITY IND (suId:%u suInstId:%u spInstId:%u)\n", suId, suInstId, spInstId);

	if (signal_data->facility_ie_decode == SNGISDN_OPT_FALSE) {
		/* If Facility decoding is disabled, we do not care about current call state, just pass event up to user */
		if (facEvnt->facElmt.facStr.pres) {
			get_facility_ie_str(ftdmchan, &facEvnt->facElmt.facStr.val[2], facEvnt->facElmt.facStr.len-2);
			sngisdn_send_signal(sngisdn_info, FTDM_SIGEVENT_FACILITY);
		}
		ISDN_FUNC_TRACE_EXIT(__FUNCTION__);
		return;
	}

	switch (ftdmchan->state) {
		case FTDM_CHANNEL_STATE_GET_CALLERID:
			/* Update the caller ID Name */

			if (facEvnt->facElmt.facStr.pres) {
				char retrieved_str[255];

				/* return values for "sng_isdn_retrieve_facility_information_following":
				If there will be no information following, or fails to decode IE, returns -1
				If there will be no information following, but current FACILITY IE contains a caller name, returns 0
				If there will be information following, returns 1
				*/
				
				if (sng_isdn_retrieve_facility_caller_name(&facEvnt->facElmt.facStr.val[2], facEvnt->facElmt.facStr.len, retrieved_str) == 0) {
					strcpy(ftdmchan->caller_data.cid_name, retrieved_str);
				} else {
					ftdm_log_chan_msg(ftdmchan, FTDM_LOG_DEBUG, "Failed to retrieve Caller Name from Facility IE\n");
				}
				if (signal_data->facility_timeout) {
					/* Cancel facility timeout */
					ftdm_sched_cancel_timer(signal_data->sched, sngisdn_info->timers[SNGISDN_CHAN_TIMER_FACILITY]);
				}
			}

			ftdm_set_state(ftdmchan, FTDM_CHANNEL_STATE_RING);
			break;
		case FTDM_CHANNEL_STATE_RING:
			/* We received the caller ID Name in FACILITY, but its too late, facility-timeout already occurred */
			ftdm_log_chan_msg(ftdmchan, FTDM_LOG_WARNING, "FACILITY received, but we already proceeded with call\n");
			break;
		case FTDM_CHANNEL_STATE_UP:
			{
				ftdm_sigmsg_t sigev;
				if (facEvnt->facElmt.facStr.pres) {
					get_facility_ie_str(ftdmchan, &facEvnt->facElmt.facStr.val[2], facEvnt->facElmt.facStr.len-2);
				}
				memset(&sigev, 0, sizeof(sigev));
				sigev.chan_id = ftdmchan->chan_id;
				sigev.span_id = ftdmchan->span_id;
				sigev.channel = ftdmchan;
				
				sigev.event_id = FTDM_SIGEVENT_FACILITY;
				ftdm_span_send_signal(ftdmchan->span, &sigev);
			}
			break;
		default:
			/* We do not support other FACILITY types for now, so do nothing */
			break;
	}
	ISDN_FUNC_TRACE_EXIT(__FUNCTION__);
	return;
}

void sngisdn_process_sta_cfm (sngisdn_event_data_t *sngisdn_event)
{
	int16_t suId = sngisdn_event->suId;
	uint32_t suInstId = sngisdn_event->suInstId;
	uint32_t spInstId = sngisdn_event->spInstId;
	sngisdn_chan_data_t *sngisdn_info = sngisdn_event->sngisdn_info;
	ftdm_channel_t *ftdmchan = sngisdn_info->ftdmchan;
	
	StaEvnt *staEvnt = &sngisdn_event->event.staEvnt;
	
	uint8_t call_state = 0;

	ISDN_FUNC_TRACE_ENTER(__FUNCTION__);

	if (!suInstId && !spInstId) {
		/* We already cleared this call */
		ftdm_log_chan(ftdmchan, FTDM_LOG_DEBUG, "Dropping STATUS CONFIRM (suId:%u suInstId:%u spInstId:%u)\n", suId, suInstId, spInstId);
		return;
	}
	
	if (staEvnt->callSte.eh.pres && staEvnt->callSte.callGlblSte.pres) {
		call_state = staEvnt->callSte.callGlblSte.val;
	}

	ftdm_log_chan(ftdmchan, FTDM_LOG_DEBUG, "Processing STATUS CONFIRM (suId:%u suInstId:%u spInstId:%u)\n", suId, suInstId, spInstId);

	ftdm_assert(!ftdm_test_flag(ftdmchan, FTDM_CHANNEL_STATE_CHANGE), "State change flag pending\n");

	if (staEvnt->causeDgn[0].eh.pres && staEvnt->causeDgn[0].causeVal.pres) {
		if (staEvnt->callSte.eh.pres && staEvnt->callSte.callGlblSte.pres) {
			call_state = staEvnt->callSte.callGlblSte.val;
		} else {
			ftdm_log_chan_msg(ftdmchan, FTDM_LOG_WARNING, "Received STATUS without call state\n");
			ISDN_FUNC_TRACE_EXIT(__FUNCTION__);
			return;
		}
		switch (staEvnt->causeDgn[0].causeVal.val) {
			case FTDM_CAUSE_RESPONSE_TO_STATUS_ENQUIRY:
				ftdm_log_chan(ftdmchan, FTDM_LOG_DEBUG, "Status Check OK:%d", call_state);
				ISDN_FUNC_TRACE_EXIT(__FUNCTION__);
				return;
			case FTDM_CAUSE_WRONG_CALL_STATE:
				ftdm_log_chan(ftdmchan, FTDM_LOG_WARNING, "Message incompatible with call state (call_state:%d channel-state:%s cause:%d) (suId:%u suInstId:%u spInstId:%u)\n", call_state, ftdm_channel_state2str(ftdmchan->state), staEvnt->causeDgn[0].causeVal.val, suId, suInstId, spInstId);
				break;
			case FTDM_CAUSE_RECOVERY_ON_TIMER_EXPIRE:
				ftdm_log_chan(ftdmchan, FTDM_LOG_WARNING, "Recovery on timer expire (call_state:%d channel-state:%s cause:%d) (suId:%u suInstId:%u spInstId:%u)\n", call_state, ftdm_channel_state2str(ftdmchan->state), staEvnt->causeDgn[0].causeVal.val, suId, suInstId, spInstId);
				break;
			default:
				ftdm_log_chan(ftdmchan, FTDM_LOG_WARNING, "STATUS CONFIRM (call_state:%d channel-state:%s cause:%d) (suId:%u suInstId:%u spInstId:%u)\n", call_state, ftdm_channel_state2str(ftdmchan->state), staEvnt->causeDgn[0].causeVal.val, suId, suInstId, spInstId);
				break;
		}

		/* Section 4.3.30 from INT Interface - Service Definition */
		ftdmchan->caller_data.hangup_cause = staEvnt->causeDgn[0].causeVal.val;
		
		switch(call_state) {
			/* Sere ITU-T Q931 for definition of call states */
			case 0:	/* Remote switch thinks there are no calls on this channel */
				if (sngisdn_bring_down(ftdmchan) != FTDM_SUCCESS) {
					ftdm_log_chan(ftdmchan, FTDM_LOG_CRIT, "Don't know how to handle incompatible state. remote call state:%d our state:%s\n", call_state, ftdm_channel_state2str(ftdmchan->state));
				}
				break;
			case 1:
				switch (ftdmchan->state) {
					case FTDM_CHANNEL_STATE_UP:
						/* Remote side is still waiting for our CONNECT message */
						if (!ftdm_test_flag(ftdmchan, FTDM_CHANNEL_OUTBOUND)) {
							ftdm_sched_timer(((sngisdn_span_data_t*)ftdmchan->span->signal_data)->sched, "delayed_connect", 1, sngisdn_delayed_connect, (void*) sngisdn_info, NULL);
							break;
						}
						/* Fall-through */
					default:
						ftdm_log_chan(ftdmchan, FTDM_LOG_CRIT, "Don't know how to handle incompatible state. remote call state:%d our state:%s\n", call_state, ftdm_channel_state2str(ftdmchan->state));
						break;
				}
				break;
				case 2: /* overlap sending */
					switch (ftdmchan->state) {
						case FTDM_CHANNEL_STATE_PROCEED:
						case FTDM_CHANNEL_STATE_PROGRESS:
						case FTDM_CHANNEL_STATE_RINGING:
						case FTDM_CHANNEL_STATE_PROGRESS_MEDIA:
							ftdm_log_chan_msg(ftdmchan, FTDM_LOG_WARNING, "Remote switch expecting OVERLAP receive, but we are already PROCEEDING\n");
							sngisdn_snd_disconnect(ftdmchan);
							break;
						case FTDM_CHANNEL_STATE_DOWN:
						case FTDM_CHANNEL_STATE_HANGUP_COMPLETE:
							/* We hung up locally, but remote switch doesn't know send disconnect again*/
							sngisdn_snd_disconnect(ftdmchan);
							break;
						default:
							ftdm_log_chan(ftdmchan, FTDM_LOG_CRIT, "Don't know how to handle incompatible state. remote call state:%d our state:%s\n", call_state, ftdm_channel_state2str(ftdmchan->state));
							break;
					}
					break;
			case 3:
				switch (ftdmchan->state) {
					case FTDM_CHANNEL_STATE_PROCEED:
					case FTDM_CHANNEL_STATE_PROGRESS:
					case FTDM_CHANNEL_STATE_RINGING:
						/* T310 timer has expired */
						ftdmchan->caller_data.hangup_cause = staEvnt->causeDgn[0].causeVal.val;
						ftdm_log_chan_msg(ftdmchan, FTDM_LOG_DEBUG, "T310 Timer expired, hanging up call\n");
						sngisdn_set_flag(sngisdn_info, FLAG_SEND_DISC);
						ftdm_set_state(ftdmchan, FTDM_CHANNEL_STATE_TERMINATING);

						break;
					case FTDM_CHANNEL_STATE_UP:
						/* Remote side is still waiting for our CONNECT message */
						if (!ftdm_test_flag(ftdmchan, FTDM_CHANNEL_OUTBOUND)) {
							ftdm_sched_timer(((sngisdn_span_data_t*)ftdmchan->span->signal_data)->sched, "delayed_connect", 1, sngisdn_delayed_connect, (void*) sngisdn_info, NULL);
							break;
						}
						/* Fall-through */
					default:
						ftdm_log_chan(ftdmchan, FTDM_LOG_CRIT, "Don't know how to handle incompatible state. remote call state:%d our state:%s\n", call_state, ftdm_channel_state2str(ftdmchan->state));
						break;
				}
				break;
			case 8: /* Remote switch is in "Connect Request state" */
				switch (ftdmchan->state) {
					case FTDM_CHANNEL_STATE_UP:
						/* This is ok. We sent a Connect, and we are waiting for a connect ack */
						/* Do nothing */
						break;
					case FTDM_CHANNEL_STATE_HANGUP_COMPLETE:
						/* We hung up locally, but remote switch doesn't know send disconnect again*/
						sngisdn_snd_disconnect(ftdmchan);
						break;
					default:
						ftdm_log_chan(ftdmchan, FTDM_LOG_CRIT, "Don't know how to handle incompatible state. remote call state:%d our state:%s\n", call_state, ftdm_channel_state2str(ftdmchan->state));
						break;
				}
				break;
			case 9: /* Remote switch is in "Incoming call proceeding" state */
				switch (ftdmchan->state) {
					case FTDM_CHANNEL_STATE_RINGING:
					case FTDM_CHANNEL_STATE_PROGRESS:
					case FTDM_CHANNEL_STATE_PROGRESS_MEDIA:
					case FTDM_CHANNEL_STATE_GET_CALLERID:
						/* Do nothing */
						break;
					case FTDM_CHANNEL_STATE_UP:
						/* Remote switch missed our CONNECT message, re-send */
						ftdm_sched_timer(((sngisdn_span_data_t*)ftdmchan->span->signal_data)->sched, "delayed_connect", 1, sngisdn_delayed_connect, (void*) sngisdn_info, NULL);
						break;
					default:
						ftdm_log_chan(ftdmchan, FTDM_LOG_CRIT, "Don't know how to handle incompatible state. remote call state:%d our state:%s\n", call_state, ftdm_channel_state2str(ftdmchan->state));
						break;
				}
				break;
			case 10: /* Remote switch is in active state */
				switch (ftdmchan->state) {
					case FTDM_CHANNEL_STATE_UP:
						/* This is ok, they are in active state and we are in active state */
						/* Do nothing */
						break;
					case FTDM_CHANNEL_STATE_HANGUP_COMPLETE:
						/* We sent a disconnect message, but remote side missed it ? */
						ftdm_sched_timer(((sngisdn_span_data_t*)ftdmchan->span->signal_data)->sched, "delayed_disconnect", 1, sngisdn_delayed_disconnect, (void*) sngisdn_info, NULL);
						break;
					default:
						ftdm_log_chan(ftdmchan, FTDM_LOG_CRIT, "Don't know how to handle incompatible state. remote call state:%d our state:%s\n", call_state, ftdm_channel_state2str(ftdmchan->state));
						break;
				}
				break;
			case 12: /* We received a disconnect indication */
				switch (ftdmchan->state) {
					case FTDM_CHANNEL_STATE_TERMINATING:
						/* We are already waiting for user app to handle the disconnect, do nothing */
						break;
					default:
						ftdm_log_chan(ftdmchan, FTDM_LOG_CRIT, "Don't know how to handle incompatible state. remote call state:%d our state:%s\n", call_state, ftdm_channel_state2str(ftdmchan->state));
						break;
				}
				break;
			case 22:
				switch (ftdmchan->state) {
					case FTDM_CHANNEL_STATE_UP:
						/* Stack is in the process of clearing the call*/
						ftdm_set_state(ftdmchan, FTDM_CHANNEL_STATE_TERMINATING);
						break;
					case FTDM_CHANNEL_STATE_HANGUP_COMPLETE:
						/* Do nothing as we will get a RELEASE COMPLETE */
						break;
					default:
						ftdm_log_chan(ftdmchan, FTDM_LOG_CRIT, "Don't know how to handle incompatible state. remote call state:%d our state:%s\n", call_state, ftdm_channel_state2str(ftdmchan->state));
						//ftdm_set_state(ftdmchan, FTDM_CHANNEL_STATE_RESTART);
						break;
				}
				break;
			case 25: /* Overlap receiving */
				switch (ftdmchan->state) {
					case FTDM_CHANNEL_STATE_COLLECT:
						/* T302 Timeout reached */
						/* Send the call to user, and see if they accept it */
						ftdm_log_chan_msg(ftdmchan, FTDM_LOG_DEBUG, "T302 Timer expired, proceeding with call\n");
						ftdm_set_state(ftdmchan, FTDM_CHANNEL_STATE_RING);
						break;
					default:
						ftdm_log_chan(ftdmchan, FTDM_LOG_CRIT, "Don't know how to handle incompatible state. remote call state:%d our state:%s\n", call_state, ftdm_channel_state2str(ftdmchan->state));
						//ftdm_set_state(ftdmchan, FTDM_CHANNEL_STATE_RESTART);
						break;
				}
				break;
			default:
				ftdm_log_chan(ftdmchan, FTDM_LOG_CRIT, "Don't know how to handle incompatible state. remote call state:%d our state:%s\n", call_state, ftdm_channel_state2str(ftdmchan->state));
						//ftdm_set_state(ftdmchan, FTDM_CHANNEL_STATE_RESTART);
				break;
		}
	}

	ISDN_FUNC_TRACE_EXIT(__FUNCTION__);
	return;
}


void sngisdn_process_srv_ind (sngisdn_event_data_t *sngisdn_event)
{
	int16_t suId = sngisdn_event->suId;
	int16_t dChan = sngisdn_event->dChan;
	uint8_t ces = sngisdn_event->ces;

	ISDN_FUNC_TRACE_ENTER(__FUNCTION__);

	/* Function does not require any info from ssHlEvnt struct for now */
	/*Srv *srvEvnt = &sngisdn_event->event.srvEvnt;*/
	
	ftdm_log(FTDM_LOG_DEBUG, "Processing SERVICE IND (suId:%u dChan:%d ces:%d)\n", suId, dChan, ces);
	ISDN_FUNC_TRACE_EXIT(__FUNCTION__);
	return;
}

void sngisdn_process_srv_cfm (sngisdn_event_data_t *sngisdn_event)
{
	int16_t suId = sngisdn_event->suId;
	int16_t dChan = sngisdn_event->dChan;
	uint8_t ces = sngisdn_event->ces;

	ISDN_FUNC_TRACE_ENTER(__FUNCTION__);

	/* Function does not require any info from ssHlEvnt struct for now */
	/*Srv *srvEvnt = &sngisdn_event->event.srvEvnt;*/
	
	ftdm_log(FTDM_LOG_DEBUG, "Processing SERVICE CFM (suId:%u dChan:%d ces:%d)\n", suId, dChan, ces);
	ISDN_FUNC_TRACE_EXIT(__FUNCTION__);
	return;
}

static ftdm_status_t sngisdn_bring_down(ftdm_channel_t *ftdmchan)
{
	sngisdn_chan_data_t *sngisdn_info = (sngisdn_chan_data_t*)ftdmchan->call_data;
	ftdm_status_t status = FTDM_SUCCESS;

	ftdm_log_chan(ftdmchan, FTDM_LOG_DEBUG, "Bringing channel to DOWN state (%s)\n", ftdm_channel_state2str(ftdmchan->state));
	switch (ftdmchan->state) {
		case FTDM_CHANNEL_STATE_DOWN:
			/* Do nothing */
			break;
		case FTDM_CHANNEL_STATE_RESET:
			ftdm_set_state(ftdmchan, FTDM_CHANNEL_STATE_DOWN);
			break;
		case FTDM_CHANNEL_STATE_COLLECT:
		case FTDM_CHANNEL_STATE_DIALING:
		case FTDM_CHANNEL_STATE_UP:
			sngisdn_set_flag(sngisdn_info, FLAG_REMOTE_ABORT);
			ftdm_set_state(ftdmchan, FTDM_CHANNEL_STATE_TERMINATING);
			break;
		case FTDM_CHANNEL_STATE_TERMINATING:
			/* We are already waiting for usr to respond to SIGEVENT stop.
				FreeTDM already scheduled a timout in case the User does respond to
				SIGEVENT_STOP, no need to do anything here */			
			break;
		case FTDM_CHANNEL_STATE_HANGUP:
			/* This cannot happen, state_advance always sets
			ftdmchan to STATE_HANGUP_COMPLETE when in STATE_HANGUP
			and we called check_for_state_change earlier so something is very wrong here!!! */
			ftdm_log_chan_msg(ftdmchan, FTDM_LOG_CRIT, "How can we we in FTDM_CHANNEL_STATE_HANGUP after checking for state change?\n");
			ftdm_set_state(ftdmchan, FTDM_CHANNEL_STATE_DOWN);
			break;
		case FTDM_CHANNEL_STATE_HANGUP_COMPLETE:
			/* We were waiting for remote switch to send RELEASE COMPLETE
			but this will not happen, so just clear local state */
			ftdm_set_state(ftdmchan, FTDM_CHANNEL_STATE_DOWN);
			break;
		default:
			status = FTDM_FAIL;

	}
	return status;
}

void sngisdn_process_rst_cfm (sngisdn_event_data_t *sngisdn_event)
{
	ftdm_signaling_status_t sigstatus;
	int16_t suId = sngisdn_event->suId;
	int16_t dChan = sngisdn_event->dChan;
	uint8_t ces = sngisdn_event->ces;
	uint8_t evntType = sngisdn_event->evntType;
	uint8_t chan_no = 0;
	Rst *rstEvnt = &sngisdn_event->event.rstEvnt;	
	
	sngisdn_span_data_t	*signal_data = g_sngisdn_data.dchans[dChan].spans[1];
	if (!signal_data) {
		ftdm_log(FTDM_LOG_CRIT, "Received RESTART CFM on unconfigured span (suId:%d)\n", suId);
		return;
	}

	ftdm_log(FTDM_LOG_DEBUG, "%s: Processing RESTART CFM (suId:%u dChan:%d ces:%d %s(%d))\n",
									signal_data->ftdm_span->name,
									suId, dChan, ces,
									(evntType == IN_LNK_DWN)?"LNK_DOWN":
									(evntType == IN_LNK_UP)?"LNK_UP":
									(evntType == IN_INDCHAN)?"b-channel":
									(evntType == IN_LNK_DWN_DM_RLS)?"NFAS service procedures":
									(evntType == IN_SWCHD_BU_DCHAN)?"NFAS switchover to backup":"Unknown", evntType);

	if (rstEvnt->rstInd.eh.pres == PRSNT_NODEF && rstEvnt->rstInd.rstClass.pres == PRSNT_NODEF) {			
		switch(rstEvnt->rstInd.rstClass.val) {
			case IN_CL_INDCHAN: /* Indicated b-channel */
				if (rstEvnt->chanId.eh.pres) {
					if (rstEvnt->chanId.intType.val == IN_IT_BASIC) {
						if (rstEvnt->chanId.infoChanSel.pres == PRSNT_NODEF) {
							chan_no = rstEvnt->chanId.infoChanSel.val;
						}
					} else if (rstEvnt->chanId.intType.val == IN_IT_OTHER) {
						if (rstEvnt->chanId.chanNmbSlotMap.pres == PRSNT_NODEF) {
							chan_no = rstEvnt->chanId.chanNmbSlotMap.val[0];
						}
					}
				}
				if (!chan_no) {
					ftdm_log(FTDM_LOG_CRIT, "Failed to determine channel from RESTART\n");
					return;
				}
				break;
			case IN_CL_SNGINT: /* Single interface */
			case IN_CL_ALLINT: /* All interfaces */
				/* In case restart class indicates all interfaces, we will duplicate
				this event on each span associated to this d-channel in sngisdn_rcv_rst_cfm,
				so treat it as a single interface anyway */
				chan_no = 0;
				break;
			default:
				ftdm_log(FTDM_LOG_CRIT, "Invalid restart indicator class:%d\n", rstEvnt->rstInd.rstClass.val);
				return;
		}
	}
	
	ftdm_span_get_sig_status(signal_data->ftdm_span, &sigstatus);
	if (sigstatus == FTDM_SIG_STATE_DOWN) {
		if (chan_no) { /* For a single channel */
			if (chan_no > ftdm_span_get_chan_count(signal_data->ftdm_span)) {
				ftdm_log(FTDM_LOG_CRIT, "Received RESTART on invalid channel:%d\n", chan_no);
			} else {
				ftdm_channel_t *ftdmchan = ftdm_span_get_channel(signal_data->ftdm_span, chan_no);
				sngisdn_bring_down(ftdmchan);
			}
		} else { /* for all channels */
			ftdm_iterator_t *chaniter = NULL;
			ftdm_iterator_t *curr = NULL;

<<<<<<< HEAD
	if (chan_no) { /* For a single channel */
		ftdm_iterator_t *chaniter = NULL;
		ftdm_iterator_t *curr = NULL;

		chaniter = ftdm_span_get_chan_iterator(signal_data->ftdm_span, NULL);
		for (curr = chaniter; curr; curr = ftdm_iterator_next(curr)) {
			ftdm_channel_t *ftdmchan = (ftdm_channel_t*)ftdm_iterator_current(curr);
			sngisdn_chan_data_t *sngisdn_info = (sngisdn_chan_data_t*) ftdmchan->call_data;
			if (sngisdn_info->ces == ces && ftdmchan->physical_chan_id == chan_no) {
				sngisdn_bring_down(ftdmchan);
			}
		}
		ftdm_iterator_free(chaniter);
	} else { /* for all channels */
		ftdm_iterator_t *chaniter = NULL;
		ftdm_iterator_t *curr = NULL;

		chaniter = ftdm_span_get_chan_iterator(signal_data->ftdm_span, NULL);
		for (curr = chaniter; curr; curr = ftdm_iterator_next(curr)) {
			ftdm_channel_t *ftdmchan = (ftdm_channel_t*)ftdm_iterator_current(curr);
			sngisdn_chan_data_t *sngisdn_info = (sngisdn_chan_data_t*) ftdmchan->call_data;
			if (sngisdn_info->ces == ces) {
				sngisdn_bring_down(ftdmchan);
			}
=======
			chaniter = ftdm_span_get_chan_iterator(signal_data->ftdm_span, NULL);
			for (curr = chaniter; curr; curr = ftdm_iterator_next(curr)) {
				sngisdn_bring_down((ftdm_channel_t*)ftdm_iterator_current(curr));
			}
			ftdm_iterator_free(chaniter);
>>>>>>> 66d90d5d
		}
	}

	ftdm_log(FTDM_LOG_DEBUG, "Processing RESTART CFM (suId:%u dChan:%d ces:%d type:%d)\n", suId, dChan, ces, evntType);
	ISDN_FUNC_TRACE_EXIT(__FUNCTION__);
	return;
}


/* The remote side sent us a RESTART Msg. Trillium automatically acks with RESTART ACK, but
	we need to clear our call states if there is a call on this channel */
void sngisdn_process_rst_ind (sngisdn_event_data_t *sngisdn_event)
{
	uint8_t chan_no = 0;
	int16_t suId = sngisdn_event->suId;
	int16_t dChan = sngisdn_event->dChan;
	uint8_t ces = sngisdn_event->ces;
	uint8_t evntType = sngisdn_event->evntType;
	Rst *rstEvnt = NULL;
	sngisdn_span_data_t     *signal_data = NULL;

	ISDN_FUNC_TRACE_ENTER(__FUNCTION__);

	rstEvnt = &sngisdn_event->event.rstEvnt;

	/* TODO: readjust this when NFAS is implemented as signal_data will not always be the first
	 * span for that d-channel */

	signal_data = g_sngisdn_data.dchans[dChan].spans[1];

	if (!signal_data) {
		ftdm_log(FTDM_LOG_CRIT, "Received RESTART IND on unconfigured span (suId:%d)\n", suId);
		return;
	}

	if (signal_data->restart_timeout) {
		ftdm_sched_cancel_timer(signal_data->sched, signal_data->timers[SNGISDN_SPAN_TIMER_RESTART]);
	}
	
	ftdm_log(FTDM_LOG_DEBUG, "Processing RESTART IND (suId:%u dChan:%d ces:%d %s(%d))\n", suId, dChan, ces,
													(evntType == IN_LNK_DWN)?"LNK_DOWN":
													(evntType == IN_LNK_UP)?"LNK_UP":
													(evntType == IN_INDCHAN)?"b-channel":
													(evntType == IN_LNK_DWN_DM_RLS)?"NFAS service procedures":
													(evntType == IN_SWCHD_BU_DCHAN)?"NFAS switchover to backup":"Unknown", evntType);

	if (rstEvnt->rstInd.eh.pres == PRSNT_NODEF && rstEvnt->rstInd.rstClass.pres == PRSNT_NODEF) {
		switch(rstEvnt->rstInd.rstClass.val) {
			case IN_CL_INDCHAN: /* Indicated b-channel */
				if (rstEvnt->chanId.eh.pres) {
					if (rstEvnt->chanId.intType.val == IN_IT_BASIC) {
						if (rstEvnt->chanId.infoChanSel.pres == PRSNT_NODEF) {
							chan_no = rstEvnt->chanId.infoChanSel.val;
						}
					} else if (rstEvnt->chanId.intType.val == IN_IT_OTHER) {
						if (rstEvnt->chanId.chanNmbSlotMap.pres == PRSNT_NODEF) {
							chan_no = rstEvnt->chanId.chanNmbSlotMap.val[0];
						}
					}
				}
				if (!chan_no) {
					ftdm_log(FTDM_LOG_CRIT, "Failed to determine channel from RESTART\n");
					return;
				}
				break;
			case IN_CL_SNGINT: /* Single interface */
			case IN_CL_ALLINT: /* All interfaces */
				/* In case restart class indicates all interfaces, we will duplicate
						this event on each span associated to this d-channel in sngisdn_rcv_rst_cfm,
						so treat it as a single interface anyway */
				chan_no = 0;
				break;
			default:
				ftdm_log(FTDM_LOG_CRIT, "Invalid restart indicator class:%d\n", rstEvnt->rstInd.rstClass.val);
				return;
		}
	}

	if (chan_no) { /* For a single channel */
		ftdm_iterator_t *chaniter = NULL;
		ftdm_iterator_t *curr = NULL;

		chaniter = ftdm_span_get_chan_iterator(signal_data->ftdm_span, NULL);
		for (curr = chaniter; curr; curr = ftdm_iterator_next(curr)) {
			ftdm_channel_t *ftdmchan = (ftdm_channel_t*)ftdm_iterator_current(curr);
			sngisdn_chan_data_t *sngisdn_info = (sngisdn_chan_data_t*) ftdmchan->call_data;
			if (sngisdn_info->ces == ces && ftdmchan->physical_chan_id == chan_no) {
				sngisdn_bring_down(ftdmchan);
			}
		}
		ftdm_iterator_free(chaniter);
	} else { /* for all channels */
		ftdm_iterator_t *chaniter = NULL;
		ftdm_iterator_t *curr = NULL;

		chaniter = ftdm_span_get_chan_iterator(signal_data->ftdm_span, NULL);
		for (curr = chaniter; curr; curr = ftdm_iterator_next(curr)) {
			ftdm_channel_t *ftdmchan = (ftdm_channel_t*)ftdm_iterator_current(curr);
			sngisdn_chan_data_t *sngisdn_info = (sngisdn_chan_data_t*) ftdmchan->call_data;
			if (sngisdn_info->ces == ces) {
				sngisdn_bring_down(ftdmchan);
			}
		}
		ftdm_iterator_free(chaniter);
	}

	
	ISDN_FUNC_TRACE_EXIT(__FUNCTION__);
	return;
}

static ftdm_status_t sngisdn_cause_val_requires_disconnect(ftdm_channel_t *ftdmchan, CauseDgn *causeDgn)
{
	sngisdn_span_data_t *signal_data = (sngisdn_span_data_t*) ftdmchan->span->signal_data;
	
	if (signal_data->ignore_cause_value == SNGISDN_OPT_TRUE) {
		return FTDM_FAIL;
	}

	/* By default, we only evaluate cause value on 5ESS switches */
	if (signal_data->ignore_cause_value == SNGISDN_OPT_DEFAULT &&
		signal_data->switchtype != SNGISDN_SWITCH_5ESS) {

		return FTDM_FAIL;
	}

	/* ignore_cause_value = SNGISDN_OPT_FALSE or switchtype == 5ESS */
	switch(causeDgn->causeVal.val) {
		case 17:	/* User Busy */
		case 18:	/* No User responding */
		case 19:	/* User alerting, no answer */
		case 21:	/* Call rejected, the called party does not with to accept this call */
		case 27:	/* Destination out of order */
		case 31:	/* Normal, unspecified */
		case 34:	/* Circuit/Channel congestion */
		case 41:	/* Temporary failure */
		case 42:	/* Switching equipment is experiencing a period of high traffic */
		case 47:	/* Resource unavailable */
		case 58:	/* Bearer Capability not available */
		case 63:	/* Service or option not available */
		case 65:	/* Bearer Cap not implemented, not supported */
		case 79:	/* Service or option not implemented, unspecified */
			return FTDM_SUCCESS;
	}
	return FTDM_FAIL;
}<|MERGE_RESOLUTION|>--- conflicted
+++ resolved
@@ -1237,38 +1237,11 @@
 			ftdm_iterator_t *chaniter = NULL;
 			ftdm_iterator_t *curr = NULL;
 
-<<<<<<< HEAD
-	if (chan_no) { /* For a single channel */
-		ftdm_iterator_t *chaniter = NULL;
-		ftdm_iterator_t *curr = NULL;
-
-		chaniter = ftdm_span_get_chan_iterator(signal_data->ftdm_span, NULL);
-		for (curr = chaniter; curr; curr = ftdm_iterator_next(curr)) {
-			ftdm_channel_t *ftdmchan = (ftdm_channel_t*)ftdm_iterator_current(curr);
-			sngisdn_chan_data_t *sngisdn_info = (sngisdn_chan_data_t*) ftdmchan->call_data;
-			if (sngisdn_info->ces == ces && ftdmchan->physical_chan_id == chan_no) {
-				sngisdn_bring_down(ftdmchan);
-			}
-		}
-		ftdm_iterator_free(chaniter);
-	} else { /* for all channels */
-		ftdm_iterator_t *chaniter = NULL;
-		ftdm_iterator_t *curr = NULL;
-
-		chaniter = ftdm_span_get_chan_iterator(signal_data->ftdm_span, NULL);
-		for (curr = chaniter; curr; curr = ftdm_iterator_next(curr)) {
-			ftdm_channel_t *ftdmchan = (ftdm_channel_t*)ftdm_iterator_current(curr);
-			sngisdn_chan_data_t *sngisdn_info = (sngisdn_chan_data_t*) ftdmchan->call_data;
-			if (sngisdn_info->ces == ces) {
-				sngisdn_bring_down(ftdmchan);
-			}
-=======
 			chaniter = ftdm_span_get_chan_iterator(signal_data->ftdm_span, NULL);
 			for (curr = chaniter; curr; curr = ftdm_iterator_next(curr)) {
 				sngisdn_bring_down((ftdm_channel_t*)ftdm_iterator_current(curr));
 			}
 			ftdm_iterator_free(chaniter);
->>>>>>> 66d90d5d
 		}
 	}
 
