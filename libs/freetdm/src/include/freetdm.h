/*
 * Copyright (c) 2007, Anthony Minessale II
 * All rights reserved.
 * 
 * Redistribution and use in source and binary forms, with or without
 * modification, are permitted provided that the following conditions
 * are met:
 * 
 * * Redistributions of source code must retain the above copyright
 * notice, this list of conditions and the following disclaimer.
 * 
 * * Redistributions in binary form must reproduce the above copyright
 * notice, this list of conditions and the following disclaimer in the
 * documentation and/or other materials provided with the distribution.
 * 
 * * Neither the name of the original author; nor the names of any contributors
 * may be used to endorse or promote products derived from this software
 * without specific prior written permission.
 * 
 * 
 * THIS SOFTWARE IS PROVIDED BY THE COPYRIGHT HOLDERS AND CONTRIBUTORS
 * "AS IS" AND ANY EXPRESS OR IMPLIED WARRANTIES, INCLUDING, BUT NOT
 * LIMITED TO, THE IMPLIED WARRANTIES OF MERCHANTABILITY AND FITNESS FOR
 * A PARTICULAR PURPOSE ARE DISCLAIMED.  IN NO EVENT SHALL THE COPYRIGHT OWNER
 * OR CONTRIBUTORS BE LIABLE FOR ANY DIRECT, INDIRECT, INCIDENTAL, SPECIAL,
 * EXEMPLARY, OR CONSEQUENTIAL DAMAGES (INCLUDING, BUT NOT LIMITED TO,
 * PROCUREMENT OF SUBSTITUTE GOODS OR SERVICES; LOSS OF USE, DATA, OR
 * PROFITS; OR BUSINESS INTERRUPTION) HOWEVER CAUSED AND ON ANY THEORY OF
 * LIABILITY, WHETHER IN CONTRACT, STRICT LIABILITY, OR TORT (INCLUDING
 * NEGLIGENCE OR OTHERWISE) ARISING IN ANY WAY OUT OF THE USE OF THIS
 * SOFTWARE, EVEN IF ADVISED OF THE POSSIBILITY OF SUCH DAMAGE.
 *
 * Contributors: 
 *
 * Moises Silva <moy@sangoma.com>
 *
 */

#ifndef FREETDM_H
#define FREETDM_H


#include "ftdm_declare.h"
#include "ftdm_call_utils.h"

/*! \brief Max number of channels per physical span */
#define FTDM_MAX_CHANNELS_PHYSICAL_SPAN 32

/*! \brief Max number of physical spans per logical span */
#define FTDM_MAX_PHYSICAL_SPANS_PER_LOGICAL_SPAN 32

/*! \brief Max number of channels a logical span can contain */
#define FTDM_MAX_CHANNELS_SPAN FTDM_MAX_CHANNELS_PHYSICAL_SPAN * FTDM_MAX_PHYSICAL_SPANS_PER_LOGICAL_SPAN

/*! \brief Max number of logical spans */
#define FTDM_MAX_SPANS_INTERFACE 128

/*! \brief Max number of channels per hunting group */
#define FTDM_MAX_CHANNELS_GROUP 1024

/*! \brief Max number of groups */
#define FTDM_MAX_GROUPS_INTERFACE FTDM_MAX_SPANS_INTERFACE

#define FTDM_INVALID_INT_PARM 0xFF

/*! \brief Thread/Mutex OS abstraction API. */
#include "ftdm_os.h"

#ifdef __cplusplus
extern "C" {
#endif

/*! \brief Limit to span names */
#define FTDM_MAX_NAME_STR_SZ 80

/*! \brief Limit to channel number strings */
#define FTDM_MAX_NUMBER_STR_SZ 20

/*! \brief Hangup cause codes */
typedef enum {
	FTDM_CAUSE_NONE = 0,
	FTDM_CAUSE_UNALLOCATED = 1,
	FTDM_CAUSE_NO_ROUTE_TRANSIT_NET = 2,
	FTDM_CAUSE_NO_ROUTE_DESTINATION = 3,
	FTDM_CAUSE_CHANNEL_UNACCEPTABLE = 6,
	FTDM_CAUSE_CALL_AWARDED_DELIVERED = 7,
	FTDM_CAUSE_NORMAL_CLEARING = 16,
	FTDM_CAUSE_USER_BUSY = 17,
	FTDM_CAUSE_NO_USER_RESPONSE = 18,
	FTDM_CAUSE_NO_ANSWER = 19,
	FTDM_CAUSE_SUBSCRIBER_ABSENT = 20,
	FTDM_CAUSE_CALL_REJECTED = 21,
	FTDM_CAUSE_NUMBER_CHANGED = 22,
	FTDM_CAUSE_REDIRECTION_TO_NEW_DESTINATION = 23,
	FTDM_CAUSE_EXCHANGE_ROUTING_ERROR = 25,
	FTDM_CAUSE_DESTINATION_OUT_OF_ORDER = 27,
	FTDM_CAUSE_INVALID_NUMBER_FORMAT = 28,
	FTDM_CAUSE_FACILITY_REJECTED = 29,
	FTDM_CAUSE_RESPONSE_TO_STATUS_ENQUIRY = 30,
	FTDM_CAUSE_NORMAL_UNSPECIFIED = 31,
	FTDM_CAUSE_NORMAL_CIRCUIT_CONGESTION = 34,
	FTDM_CAUSE_NETWORK_OUT_OF_ORDER = 38,
	FTDM_CAUSE_NORMAL_TEMPORARY_FAILURE = 41,
	FTDM_CAUSE_SWITCH_CONGESTION = 42,
	FTDM_CAUSE_ACCESS_INFO_DISCARDED = 43,
	FTDM_CAUSE_REQUESTED_CHAN_UNAVAIL = 44,
	FTDM_CAUSE_PRE_EMPTED = 45,
	FTDM_CAUSE_FACILITY_NOT_SUBSCRIBED = 50,
	FTDM_CAUSE_OUTGOING_CALL_BARRED = 52,
	FTDM_CAUSE_INCOMING_CALL_BARRED = 54,
	FTDM_CAUSE_BEARERCAPABILITY_NOTAUTH = 57,
	FTDM_CAUSE_BEARERCAPABILITY_NOTAVAIL = 58,
	FTDM_CAUSE_SERVICE_UNAVAILABLE = 63,
	FTDM_CAUSE_BEARERCAPABILITY_NOTIMPL = 65,
	FTDM_CAUSE_CHAN_NOT_IMPLEMENTED = 66,
	FTDM_CAUSE_FACILITY_NOT_IMPLEMENTED = 69,
	FTDM_CAUSE_SERVICE_NOT_IMPLEMENTED = 79,
	FTDM_CAUSE_INVALID_CALL_REFERENCE = 81,
	FTDM_CAUSE_INCOMPATIBLE_DESTINATION = 88,
	FTDM_CAUSE_INVALID_MSG_UNSPECIFIED = 95,
	FTDM_CAUSE_MANDATORY_IE_MISSING = 96,
	FTDM_CAUSE_MESSAGE_TYPE_NONEXIST = 97,
	FTDM_CAUSE_WRONG_MESSAGE = 98,
	FTDM_CAUSE_IE_NONEXIST = 99,
	FTDM_CAUSE_INVALID_IE_CONTENTS = 100,
	FTDM_CAUSE_WRONG_CALL_STATE = 101,
	FTDM_CAUSE_RECOVERY_ON_TIMER_EXPIRE = 102,
	FTDM_CAUSE_MANDATORY_IE_LENGTH_ERROR = 103,
	FTDM_CAUSE_PROTOCOL_ERROR = 111,
	FTDM_CAUSE_INTERWORKING = 127,
	FTDM_CAUSE_SUCCESS = 142,
	FTDM_CAUSE_ORIGINATOR_CANCEL = 487,
	FTDM_CAUSE_CRASH = 500,
	FTDM_CAUSE_SYSTEM_SHUTDOWN = 501,
	FTDM_CAUSE_LOSE_RACE = 502,
	FTDM_CAUSE_MANAGER_REQUEST = 503,
	FTDM_CAUSE_BLIND_TRANSFER = 600,
	FTDM_CAUSE_ATTENDED_TRANSFER = 601,
	FTDM_CAUSE_ALLOTTED_TIMEOUT = 602,
	FTDM_CAUSE_USER_CHALLENGE = 603,
	FTDM_CAUSE_MEDIA_TIMEOUT = 604
} ftdm_call_cause_t;

/*! \brief Hunting direction (when hunting for free channels) */
typedef enum {
	FTDM_TOP_DOWN,
	FTDM_BOTTOM_UP
} ftdm_direction_t;

/*! \brief I/O channel type */
typedef enum {
	FTDM_CHAN_TYPE_B, /*!< Bearer channel */
	FTDM_CHAN_TYPE_DQ921, /*< DQ921 channel (D-channel) */
	FTDM_CHAN_TYPE_DQ931, /*!< DQ931 channel */
	FTDM_CHAN_TYPE_FXS, /*!< FXS analog channel */
	FTDM_CHAN_TYPE_FXO, /*!< FXO analog channel */
	FTDM_CHAN_TYPE_EM, /*!< E & M channel */
	FTDM_CHAN_TYPE_CAS, /*!< CAS channel */
	FTDM_CHAN_TYPE_COUNT /*!< Count of channel types */
} ftdm_chan_type_t;
#define CHAN_TYPE_STRINGS "B", "DQ921", "DQ931", "FXS", "FXO", "EM", "CAS", "INVALID"
/*! \brief transform from channel type to string and from string to channel type 
 * ftdm_str2ftdm_chan_type transforms a channel string (ie: "FXO" to FTDM_CHAN_TYPE_FXO) 
 * ftdm_chan_type2str transforms a channel type to string (ie: FTDM_CHAN_TYPE_B to "B")
 */
FTDM_STR2ENUM_P(ftdm_str2ftdm_chan_type, ftdm_chan_type2str, ftdm_chan_type_t)

/*! \brief Test if a channel is a voice channel */
#define FTDM_IS_VOICE_CHANNEL(ftdm_chan) ((ftdm_chan)->type != FTDM_CHAN_TYPE_DQ921 && (ftdm_chan)->type != FTDM_CHAN_TYPE_DQ931)

/*! \brief Test if a channel is a D-channel */
#define FTDM_IS_DCHAN(ftdm_chan) ((ftdm_chan)->type == FTDM_CHAN_TYPE_DQ921 || (ftdm_chan)->type == FTDM_CHAN_TYPE_DQ931)

/*! \brief Logging function prototype to be used for all FreeTDM logs 
 *  you should use ftdm_global_set_logger to set your own logger
 */
typedef void (*ftdm_logger_t)(const char *file, const char *func, int line, int level, const char *fmt, ...);

/*! \brief Data queue operation functions
 *  you can use ftdm_global_set_queue_handler if you want to override the default implementation (not recommended)
 */
typedef ftdm_status_t (*ftdm_queue_create_func_t)(ftdm_queue_t **queue, ftdm_size_t capacity);
typedef ftdm_status_t (*ftdm_queue_enqueue_func_t)(ftdm_queue_t *queue, void *obj);
typedef void *(*ftdm_queue_dequeue_func_t)(ftdm_queue_t *queue);
typedef ftdm_status_t (*ftdm_queue_wait_func_t)(ftdm_queue_t *queue, int ms);
typedef ftdm_status_t (*ftdm_queue_get_interrupt_func_t)(ftdm_queue_t *queue, ftdm_interrupt_t **interrupt);
typedef ftdm_status_t (*ftdm_queue_destroy_func_t)(ftdm_queue_t **queue);
typedef struct ftdm_queue_handler {
	ftdm_queue_create_func_t create;
	ftdm_queue_enqueue_func_t enqueue;
	ftdm_queue_dequeue_func_t dequeue;
	ftdm_queue_wait_func_t wait;
	ftdm_queue_get_interrupt_func_t get_interrupt;
	ftdm_queue_destroy_func_t destroy;
} ftdm_queue_handler_t;


/*! \brief Type Of Number (TON) */
typedef enum {
	FTDM_TON_UNKNOWN = 0,
	FTDM_TON_INTERNATIONAL,
	FTDM_TON_NATIONAL,
	FTDM_TON_NETWORK_SPECIFIC,
	FTDM_TON_SUBSCRIBER_NUMBER,
	FTDM_TON_ABBREVIATED_NUMBER,
	FTDM_TON_RESERVED,
	FTDM_TON_INVALID
} ftdm_ton_t;
#define TON_STRINGS "unknown", "international", "national", "network-specific", "subscriber-number", "abbreviated-number", "reserved", "invalid"
FTDM_STR2ENUM_P(ftdm_str2ftdm_ton, ftdm_ton2str, ftdm_ton_t)

/*! Numbering Plan Identification (NPI) */
typedef enum {
	FTDM_NPI_UNKNOWN = 0,
	FTDM_NPI_ISDN = 1,
	FTDM_NPI_DATA = 3,
	FTDM_NPI_TELEX = 4,
	FTDM_NPI_NATIONAL = 8,
	FTDM_NPI_PRIVATE = 9,
	FTDM_NPI_RESERVED = 10,
	FTDM_NPI_INVALID
} ftdm_npi_t;
#define NPI_STRINGS "unknown", "ISDN", "data", "telex", "national", "private", "reserved", "invalid"
FTDM_STR2ENUM_P(ftdm_str2ftdm_npi, ftdm_npi2str, ftdm_npi_t)

/*! Presentation Ind */
typedef enum {
	FTDM_PRES_ALLOWED,
	FTDM_PRES_RESTRICTED,
	FTDM_PRES_NOT_AVAILABLE,
	FTDM_PRES_RESERVED,
	FTDM_PRES_INVALID
} ftdm_presentation_t;
#define PRESENTATION_STRINGS "presentation-allowed", "presentation-restricted", "number-not-available", "reserved", "Invalid"
FTDM_STR2ENUM_P(ftdm_str2ftdm_presentation, ftdm_presentation2str, ftdm_presentation_t)

/*! Screening Ind */
typedef enum {
	FTDM_SCREENING_NOT_SCREENED,
	FTDM_SCREENING_VERIFIED_PASSED,
	FTDM_SCREENING_VERIFIED_FAILED,
	FTDM_SCREENING_NETWORK_PROVIDED,
	FTDM_SCREENING_INVALID
} ftdm_screening_t;
#define SCREENING_STRINGS "user-provided-not-screened", "user-provided-verified-and-passed", "user-provided-verified-and-failed", "network-provided", "invalid"
FTDM_STR2ENUM_P(ftdm_str2ftdm_screening, ftdm_screening2str, ftdm_screening_t)

/*! \brief bearer capability */
typedef enum {
	FTDM_BEARER_CAP_SPEECH = 0x00,
	FTDM_BEARER_CAP_64K_UNRESTRICTED = 0x02,
	FTDM_BEARER_CAP_3_1KHZ_AUDIO = 0x03,
	FTDM_BEARER_CAP_INVALID
} ftdm_bearer_cap_t;
#define BEARER_CAP_STRINGS "speech", "unrestricted-digital-information", "3.1-Khz-audio", "invalid"
FTDM_STR2ENUM_P(ftdm_str2ftdm_bearer_cap, ftdm_bearer_cap2str, ftdm_bearer_cap_t)

/*! \brief user information layer 1 protocol */
typedef enum {
	FTDM_USER_LAYER1_PROT_V110 = 0x01,
	FTDM_USER_LAYER1_PROT_ULAW = 0x02,
	FTDM_USER_LAYER1_PROT_ALAW = 0x03,
	FTDM_USER_LAYER1_PROT_INVALID
} ftdm_user_layer1_prot_t;
#define USER_LAYER1_PROT_STRINGS "V.110", "u-law", "a-law", "Invalid"
FTDM_STR2ENUM_P(ftdm_str2ftdm_usr_layer1_prot, ftdm_user_layer1_prot2str, ftdm_user_layer1_prot_t)

/*! \brief Number abstraction */
typedef struct {
	char digits[25];
	uint8_t type;
	uint8_t plan;
} ftdm_number_t;

/*! \brief Caller information */
typedef struct ftdm_caller_data {
	char cid_date[8]; /*!< Caller ID date */
	char cid_name[80]; /*!< Caller ID name */
	ftdm_number_t cid_num; /*!< Caller ID number */
	ftdm_number_t ani; /*!< ANI (Automatic Number Identification) */
	ftdm_number_t dnis; /*!< DNIS (Dialed Number Identification Service) */
	ftdm_number_t rdnis; /*!< RDNIS (Redirected Dialed Number Identification Service) */
	char aniII[25]; /*! ANI II */
	uint8_t screen; /*!< Screening */
	uint8_t pres; /*!< Presentation*/
	char collected[25]; /*!< Collected digits so far */
	int hangup_cause; /*!< Hangup cause */
	char raw_data[1024]; /*!< Protocol specific raw caller data */
	uint32_t raw_data_len; /* !< Raw data length */
	/* these 2 are undocumented right now, only used by boost: */
	/* bearer capability */
	ftdm_bearer_cap_t bearer_capability;
	/* user information layer 1 protocol */
	ftdm_user_layer1_prot_t bearer_layer1;
} ftdm_caller_data_t;

/*! \brief Tone type */
typedef enum {
	FTDM_TONE_DTMF = (1 << 0)
} ftdm_tone_type_t;

/*! \brief Signaling messages sent by the stacks */
typedef enum {
	FTDM_SIGEVENT_START,/*!< Incoming call (ie: incoming SETUP msg or Ring) */
	FTDM_SIGEVENT_STOP, /*!< Hangup */
	FTDM_SIGEVENT_RELEASED, /*!< Channel is completely released and available */
	FTDM_SIGEVENT_UP, /*!< Outgoing call has been answered */
	FTDM_SIGEVENT_FLASH, /*!< Flash event  (typically on-hook/off-hook for analog devices) */
 	FTDM_SIGEVENT_PROCEED, /*!< Outgoing call got a response */
	FTDM_SIGEVENT_PROGRESS, /*!< Outgoing call is making progress */
	FTDM_SIGEVENT_PROGRESS_MEDIA, /*!< Outgoing call is making progress and there is media available */
	FTDM_SIGEVENT_ALARM_TRAP, /*!< Hardware alarm ON */
	FTDM_SIGEVENT_ALARM_CLEAR, /*!< Hardware alarm OFF */
	FTDM_SIGEVENT_COLLECTED_DIGIT, /*!< Digit collected (in signalings where digits are collected one by one) */
	FTDM_SIGEVENT_ADD_CALL, /*!< New call should be added to the channel */
	FTDM_SIGEVENT_RESTART, /*!< Restart has been requested. Typically you hangup your call resources here */
	FTDM_SIGEVENT_SIGSTATUS_CHANGED, /*!< Signaling protocol status changed (ie: D-chan up), see new status in raw_data ftdm_sigmsg_t member */
	FTDM_SIGEVENT_COLLISION, /*!< Outgoing call was dropped because an incoming call arrived at the same time */
	FTDM_SIGEVENT_MSG, /*!< We received an in-call msg */
	FTDM_SIGEVENT_INVALID
} ftdm_signal_event_t;
#define SIGNAL_STRINGS "START", "STOP", "RELEASED", "UP", "FLASH", "PROCEED", "PROGRESS", \
		"PROGRESS_MEDIA", "ALARM_TRAP", "ALARM_CLEAR", \
		"COLLECTED_DIGIT", "ADD_CALL", "RESTART", "SIGSTATUS_CHANGED", "COLLISION", "MSG", "INVALID"

/*! \brief Move from string to ftdm_signal_event_t and viceversa */
FTDM_STR2ENUM_P(ftdm_str2ftdm_signal_event, ftdm_signal_event2str, ftdm_signal_event_t)

/*! \brief Span trunk types */
typedef enum {
	FTDM_TRUNK_E1,
	FTDM_TRUNK_T1,
	FTDM_TRUNK_J1,
	FTDM_TRUNK_BRI,
	FTDM_TRUNK_BRI_PTMP,
	FTDM_TRUNK_FXO,
	FTDM_TRUNK_FXS,
	FTDM_TRUNK_EM,
	FTDM_TRUNK_NONE
} ftdm_trunk_type_t;
#define TRUNK_STRINGS "E1", "T1", "J1", "BRI", "BRI_PTMP", "FXO", "FXS", "EM", "NONE"

/*! \brief Move from string to ftdm_trunk_type_t and viceversa */
FTDM_STR2ENUM_P(ftdm_str2ftdm_trunk_type, ftdm_trunk_type2str, ftdm_trunk_type_t)

/*! \brief Basic channel configuration provided to ftdm_configure_span_channels */
typedef struct ftdm_channel_config {    
	char name[FTDM_MAX_NAME_STR_SZ];
	char number[FTDM_MAX_NUMBER_STR_SZ];
	char group_name[FTDM_MAX_NAME_STR_SZ];
	ftdm_chan_type_t type;
	float rxgain;
	float txgain;
} ftdm_channel_config_t;

/*!
  \brief Signaling status on a given span or specific channel on protocols that support it
 */
typedef enum {
	/* The signaling link is down (no d-chans up in the span/group, MFC-R2 bit pattern unidentified) */
	FTDM_SIG_STATE_DOWN,
	/* The signaling link is suspended (MFC-R2 bit pattern blocked, ss7 blocked?) */
	FTDM_SIG_STATE_SUSPENDED,
	/* The signaling link is ready and calls can be placed (ie: d-chan up) */
	FTDM_SIG_STATE_UP,
	/* Invalid status */
	FTDM_SIG_STATE_INVALID
} ftdm_signaling_status_t;
#define SIGSTATUS_STRINGS "DOWN", "SUSPENDED", "UP", "INVALID"

/*! \brief Move from string to ftdm_signaling_status_t and viceversa */
FTDM_STR2ENUM_P(ftdm_str2ftdm_signaling_status, ftdm_signaling_status2str, ftdm_signaling_status_t)

/*! \brief Generic signaling message */
struct ftdm_sigmsg {
	ftdm_signal_event_t event_id; /*!< The type of message */
	ftdm_channel_t *channel; /*!< Related channel */
	uint32_t chan_id; /*!< easy access to chan id */
	uint32_t span_id; /*!< easy access to span_id */
	ftdm_signaling_status_t sigstatus; /*!< Signaling status (valid if event_id is FTDM_SIGEVENT_SIGSTATUS_CHANGED) */
	void *raw_data; /*!< Message specific data if any */
	uint32_t raw_data_len; /*!< Data len in case is needed */
};

/*! \brief Crash policy 
 *  Useful for debugging only, default policy is never, if you wish to crash on asserts then use ftdm_global_set_crash_policy */
typedef enum {
	FTDM_CRASH_NEVER = 0,
	FTDM_CRASH_ON_ASSERT
} ftdm_crash_policy_t;

/*! \brief I/O waiting flags */
typedef enum {
	FTDM_NO_FLAGS = 0,
	FTDM_READ =  (1 << 0),
	FTDM_WRITE = (1 << 1),
	FTDM_EVENTS = (1 << 2)
} ftdm_wait_flag_t;

/*! \brief Signaling configuration parameter for the stacks (variable=value pair) */
typedef struct ftdm_conf_parameter {
	const char *var;
	const char *val;
	void *ptr;
} ftdm_conf_parameter_t;

/*! \brief Opaque general purpose iterator */
typedef struct ftdm_iterator ftdm_iterator_t;

/*! \brief Channel commands that can be executed through ftdm_channel_command() */
typedef enum {
	FTDM_COMMAND_NOOP,
	FTDM_COMMAND_SET_INTERVAL,
	FTDM_COMMAND_GET_INTERVAL,
	FTDM_COMMAND_SET_CODEC,
	FTDM_COMMAND_GET_CODEC,
	FTDM_COMMAND_SET_NATIVE_CODEC,
	FTDM_COMMAND_GET_NATIVE_CODEC,
	FTDM_COMMAND_ENABLE_DTMF_DETECT,
	FTDM_COMMAND_DISABLE_DTMF_DETECT,
	FTDM_COMMAND_SEND_DTMF,
	FTDM_COMMAND_SET_DTMF_ON_PERIOD,
	FTDM_COMMAND_GET_DTMF_ON_PERIOD,
	FTDM_COMMAND_SET_DTMF_OFF_PERIOD,
	FTDM_COMMAND_GET_DTMF_OFF_PERIOD,
	FTDM_COMMAND_GENERATE_RING_ON,
	FTDM_COMMAND_GENERATE_RING_OFF,
	FTDM_COMMAND_OFFHOOK,
	FTDM_COMMAND_ONHOOK,
	FTDM_COMMAND_FLASH,
	FTDM_COMMAND_WINK,
	FTDM_COMMAND_ENABLE_PROGRESS_DETECT,
	FTDM_COMMAND_DISABLE_PROGRESS_DETECT,
	FTDM_COMMAND_TRACE_INPUT,
	FTDM_COMMAND_TRACE_OUTPUT,
	FTDM_COMMAND_TRACE_END_ALL,
	FTDM_COMMAND_ENABLE_CALLERID_DETECT,
	FTDM_COMMAND_DISABLE_CALLERID_DETECT,
	FTDM_COMMAND_ENABLE_ECHOCANCEL,
	FTDM_COMMAND_DISABLE_ECHOCANCEL,
	FTDM_COMMAND_ENABLE_ECHOTRAIN,
	FTDM_COMMAND_DISABLE_ECHOTRAIN,
	FTDM_COMMAND_SET_CAS_BITS,
	FTDM_COMMAND_GET_CAS_BITS,
	FTDM_COMMAND_SET_RX_GAIN,
	FTDM_COMMAND_GET_RX_GAIN,
	FTDM_COMMAND_SET_TX_GAIN,
	FTDM_COMMAND_GET_TX_GAIN,
	FTDM_COMMAND_FLUSH_TX_BUFFERS,
	FTDM_COMMAND_FLUSH_RX_BUFFERS,
	FTDM_COMMAND_FLUSH_BUFFERS,
	FTDM_COMMAND_FLUSH_IOSTATS,
	FTDM_COMMAND_SET_PRE_BUFFER_SIZE,
	FTDM_COMMAND_SET_LINK_STATUS,
	FTDM_COMMAND_GET_LINK_STATUS,
	FTDM_COMMAND_ENABLE_LOOP,
	FTDM_COMMAND_DISABLE_LOOP,
	FTDM_COMMAND_COUNT,
	FTDM_COMMAND_SET_RX_QUEUE_SIZE,
	FTDM_COMMAND_SET_TX_QUEUE_SIZE,
} ftdm_command_t;

/*! \brief Custom memory handler hooks. Not recommended to use unless you need memory allocation customizations */
typedef void *(*ftdm_malloc_func_t)(void *pool, ftdm_size_t len);
typedef void *(*ftdm_calloc_func_t)(void *pool, ftdm_size_t elements, ftdm_size_t len);
typedef void *(*ftdm_realloc_func_t)(void *pool, void *buff, ftdm_size_t len);
typedef void (*ftdm_free_func_t)(void *pool, void *ptr);
struct ftdm_memory_handler {
	void *pool;
	ftdm_malloc_func_t malloc;
	ftdm_calloc_func_t calloc;
	ftdm_realloc_func_t realloc;
	ftdm_free_func_t free;
};

/*! \brief FreeTDM I/O layer interface argument macros 
 * You don't need these unless your implementing an I/O interface module (most users don't) */
#define FIO_CHANNEL_REQUEST_ARGS (ftdm_span_t *span, uint32_t chan_id, ftdm_direction_t direction, ftdm_caller_data_t *caller_data, ftdm_channel_t **ftdmchan)
#define FIO_CHANNEL_OUTGOING_CALL_ARGS (ftdm_channel_t *ftdmchan)
#define FIO_CHANNEL_SET_SIG_STATUS_ARGS (ftdm_channel_t *ftdmchan, ftdm_signaling_status_t status)
#define FIO_CHANNEL_GET_SIG_STATUS_ARGS (ftdm_channel_t *ftdmchan, ftdm_signaling_status_t *status)
#define FIO_SPAN_SET_SIG_STATUS_ARGS (ftdm_span_t *span, ftdm_signaling_status_t status)
#define FIO_SPAN_GET_SIG_STATUS_ARGS (ftdm_span_t *span, ftdm_signaling_status_t *status)
#define FIO_SPAN_POLL_EVENT_ARGS (ftdm_span_t *span, uint32_t ms, short *poll_events)
#define FIO_SPAN_NEXT_EVENT_ARGS (ftdm_span_t *span, ftdm_event_t **event)
#define FIO_CHANNEL_NEXT_EVENT_ARGS (ftdm_channel_t *ftdmchan, ftdm_event_t **event)
#define FIO_SIGNAL_CB_ARGS (ftdm_sigmsg_t *sigmsg)
#define FIO_EVENT_CB_ARGS (ftdm_channel_t *ftdmchan, ftdm_event_t *event)
#define FIO_CONFIGURE_SPAN_ARGS (ftdm_span_t *span, const char *str, ftdm_chan_type_t type, char *name, char *number)
#define FIO_CONFIGURE_ARGS (const char *category, const char *var, const char *val, int lineno)
#define FIO_OPEN_ARGS (ftdm_channel_t *ftdmchan)
#define FIO_CLOSE_ARGS (ftdm_channel_t *ftdmchan)
#define FIO_CHANNEL_DESTROY_ARGS (ftdm_channel_t *ftdmchan)
#define FIO_SPAN_DESTROY_ARGS (ftdm_span_t *span)
#define FIO_COMMAND_ARGS (ftdm_channel_t *ftdmchan, ftdm_command_t command, void *obj)
#define FIO_WAIT_ARGS (ftdm_channel_t *ftdmchan, ftdm_wait_flag_t *flags, int32_t to)
#define FIO_GET_ALARMS_ARGS (ftdm_channel_t *ftdmchan)
#define FIO_READ_ARGS (ftdm_channel_t *ftdmchan, void *data, ftdm_size_t *datalen)
#define FIO_WRITE_ARGS (ftdm_channel_t *ftdmchan, void *data, ftdm_size_t *datalen)
#define FIO_IO_LOAD_ARGS (ftdm_io_interface_t **fio)
#define FIO_IO_UNLOAD_ARGS (void)
#define FIO_SIG_LOAD_ARGS (void)
#define FIO_SIG_CONFIGURE_ARGS (ftdm_span_t *span, fio_signal_cb_t sig_cb, va_list ap)
#define FIO_CONFIGURE_SPAN_SIGNALING_ARGS (ftdm_span_t *span, fio_signal_cb_t sig_cb, ftdm_conf_parameter_t *ftdm_parameters)
#define FIO_SIG_UNLOAD_ARGS (void)
#define FIO_API_ARGS (ftdm_stream_handle_t *stream, const char *data)

/*! \brief FreeTDM I/O layer interface function typedefs
 * You don't need these unless your implementing an I/O interface module (most users don't) */
typedef ftdm_status_t (*fio_channel_request_t) FIO_CHANNEL_REQUEST_ARGS ;
typedef ftdm_status_t (*fio_channel_outgoing_call_t) FIO_CHANNEL_OUTGOING_CALL_ARGS ;
typedef ftdm_status_t (*fio_channel_set_sig_status_t) FIO_CHANNEL_SET_SIG_STATUS_ARGS;
typedef ftdm_status_t (*fio_channel_get_sig_status_t) FIO_CHANNEL_GET_SIG_STATUS_ARGS;
typedef ftdm_status_t (*fio_span_set_sig_status_t) FIO_SPAN_SET_SIG_STATUS_ARGS;
typedef ftdm_status_t (*fio_span_get_sig_status_t) FIO_SPAN_GET_SIG_STATUS_ARGS;
typedef ftdm_status_t (*fio_span_poll_event_t) FIO_SPAN_POLL_EVENT_ARGS ;
typedef ftdm_status_t (*fio_span_next_event_t) FIO_SPAN_NEXT_EVENT_ARGS ;
typedef ftdm_status_t (*fio_channel_next_event_t) FIO_CHANNEL_NEXT_EVENT_ARGS ;
typedef ftdm_status_t (*fio_signal_cb_t) FIO_SIGNAL_CB_ARGS ;
typedef ftdm_status_t (*fio_event_cb_t) FIO_EVENT_CB_ARGS ;
typedef ftdm_status_t (*fio_configure_span_t) FIO_CONFIGURE_SPAN_ARGS ;
typedef ftdm_status_t (*fio_configure_t) FIO_CONFIGURE_ARGS ;
typedef ftdm_status_t (*fio_open_t) FIO_OPEN_ARGS ;
typedef ftdm_status_t (*fio_close_t) FIO_CLOSE_ARGS ;
typedef ftdm_status_t (*fio_channel_destroy_t) FIO_CHANNEL_DESTROY_ARGS ;
typedef ftdm_status_t (*fio_span_destroy_t) FIO_SPAN_DESTROY_ARGS ;
typedef ftdm_status_t (*fio_get_alarms_t) FIO_GET_ALARMS_ARGS ;
typedef ftdm_status_t (*fio_command_t) FIO_COMMAND_ARGS ;
typedef ftdm_status_t (*fio_wait_t) FIO_WAIT_ARGS ;
typedef ftdm_status_t (*fio_read_t) FIO_READ_ARGS ;
typedef ftdm_status_t (*fio_write_t) FIO_WRITE_ARGS ;
typedef ftdm_status_t (*fio_io_load_t) FIO_IO_LOAD_ARGS ;
typedef ftdm_status_t (*fio_sig_load_t) FIO_SIG_LOAD_ARGS ;
typedef ftdm_status_t (*fio_sig_configure_t) FIO_SIG_CONFIGURE_ARGS ;
typedef ftdm_status_t (*fio_configure_span_signaling_t) FIO_CONFIGURE_SPAN_SIGNALING_ARGS ;
typedef ftdm_status_t (*fio_io_unload_t) FIO_IO_UNLOAD_ARGS ;
typedef ftdm_status_t (*fio_sig_unload_t) FIO_SIG_UNLOAD_ARGS ;
typedef ftdm_status_t (*fio_api_t) FIO_API_ARGS ;


/*! \brief FreeTDM I/O layer interface function prototype wrapper macros
 * You don't need these unless your implementing an I/O interface module (most users don't) */
#define FIO_CHANNEL_REQUEST_FUNCTION(name) ftdm_status_t name FIO_CHANNEL_REQUEST_ARGS
#define FIO_CHANNEL_OUTGOING_CALL_FUNCTION(name) ftdm_status_t name FIO_CHANNEL_OUTGOING_CALL_ARGS
#define FIO_CHANNEL_SET_SIG_STATUS_FUNCTION(name) ftdm_status_t name FIO_CHANNEL_SET_SIG_STATUS_ARGS
#define FIO_CHANNEL_GET_SIG_STATUS_FUNCTION(name) ftdm_status_t name FIO_CHANNEL_GET_SIG_STATUS_ARGS
#define FIO_SPAN_SET_SIG_STATUS_FUNCTION(name) ftdm_status_t name FIO_SPAN_SET_SIG_STATUS_ARGS
#define FIO_SPAN_GET_SIG_STATUS_FUNCTION(name) ftdm_status_t name FIO_SPAN_GET_SIG_STATUS_ARGS
#define FIO_SPAN_POLL_EVENT_FUNCTION(name) ftdm_status_t name FIO_SPAN_POLL_EVENT_ARGS
#define FIO_SPAN_NEXT_EVENT_FUNCTION(name) ftdm_status_t name FIO_SPAN_NEXT_EVENT_ARGS
#define FIO_CHANNEL_NEXT_EVENT_FUNCTION(name) ftdm_status_t name FIO_CHANNEL_NEXT_EVENT_ARGS
#define FIO_SIGNAL_CB_FUNCTION(name) ftdm_status_t name FIO_SIGNAL_CB_ARGS
#define FIO_EVENT_CB_FUNCTION(name) ftdm_status_t name FIO_EVENT_CB_ARGS
#define FIO_CONFIGURE_SPAN_FUNCTION(name) ftdm_status_t name FIO_CONFIGURE_SPAN_ARGS
#define FIO_CONFIGURE_FUNCTION(name) ftdm_status_t name FIO_CONFIGURE_ARGS
#define FIO_OPEN_FUNCTION(name) ftdm_status_t name FIO_OPEN_ARGS
#define FIO_CLOSE_FUNCTION(name) ftdm_status_t name FIO_CLOSE_ARGS
#define FIO_CHANNEL_DESTROY_FUNCTION(name) ftdm_status_t name FIO_CHANNEL_DESTROY_ARGS
#define FIO_SPAN_DESTROY_FUNCTION(name) ftdm_status_t name FIO_SPAN_DESTROY_ARGS
#define FIO_GET_ALARMS_FUNCTION(name) ftdm_status_t name FIO_GET_ALARMS_ARGS
#define FIO_COMMAND_FUNCTION(name) ftdm_status_t name FIO_COMMAND_ARGS
#define FIO_WAIT_FUNCTION(name) ftdm_status_t name FIO_WAIT_ARGS
#define FIO_READ_FUNCTION(name) ftdm_status_t name FIO_READ_ARGS
#define FIO_WRITE_FUNCTION(name) ftdm_status_t name FIO_WRITE_ARGS
#define FIO_IO_LOAD_FUNCTION(name) ftdm_status_t name FIO_IO_LOAD_ARGS
#define FIO_SIG_LOAD_FUNCTION(name) ftdm_status_t name FIO_SIG_LOAD_ARGS
#define FIO_SIG_CONFIGURE_FUNCTION(name) ftdm_status_t name FIO_SIG_CONFIGURE_ARGS
#define FIO_CONFIGURE_SPAN_SIGNALING_FUNCTION(name) ftdm_status_t name FIO_CONFIGURE_SPAN_SIGNALING_ARGS
#define FIO_IO_UNLOAD_FUNCTION(name) ftdm_status_t name FIO_IO_UNLOAD_ARGS
#define FIO_SIG_UNLOAD_FUNCTION(name) ftdm_status_t name FIO_SIG_UNLOAD_ARGS
#define FIO_API_FUNCTION(name) ftdm_status_t name FIO_API_ARGS

/*! \brief FreeTDM I/O layer function prototype wrapper macros
 * You don't need these unless your implementing an I/O interface module (most users don't) */
struct ftdm_io_interface {
	const char *name; /*!< I/O module name */
	fio_configure_span_t configure_span; /*!< Configure span I/O */
	fio_configure_t configure; /*!< Configure the module */
	fio_open_t open; /*!< Open I/O channel */
	fio_close_t close; /*!< Close I/O channel */
	fio_channel_destroy_t channel_destroy; /*!< Destroy I/O channel */
	fio_span_destroy_t span_destroy; /*!< Destroy span I/O */
	fio_get_alarms_t get_alarms; /*!< Get hardware alarms */
	fio_command_t command; /*!< Execute an I/O command on the channel */
	fio_wait_t wait; /*!< Wait for events on the channel */
	fio_read_t read; /*!< Read data from the channel */
	fio_write_t write; /*!< Write data to the channel */
	fio_span_poll_event_t poll_event; /*!< Poll for events on the whole span */
	fio_span_next_event_t next_event; /*!< Retrieve an event from the span */
	fio_channel_next_event_t channel_next_event; /*!< Retrieve an event from channel */
	fio_api_t api; /*!< Execute a text command */
};

/*! \brief FreeTDM supported I/O codecs */
typedef enum {
	FTDM_CODEC_ULAW = 0,
	FTDM_CODEC_ALAW = 8,
	FTDM_CODEC_SLIN = 10,
	FTDM_CODEC_NONE = (1 << 30)
} ftdm_codec_t;

/*! \brief FreeTDM supported indications.
 * This is used during incoming calls when you want to request the signaling stack
 * to notify about indications occurring locally */
typedef enum {
	FTDM_CHANNEL_INDICATE_RINGING,
	FTDM_CHANNEL_INDICATE_PROCEED,
	FTDM_CHANNEL_INDICATE_PROGRESS,
	FTDM_CHANNEL_INDICATE_PROGRESS_MEDIA,
	FTDM_CHANNEL_INDICATE_BUSY,
} ftdm_channel_indication_t;

/*! \brief FreeTDM supported hardware alarms. */
typedef enum {
	FTDM_ALARM_NONE    = 0,
	FTDM_ALARM_RED     = (1 << 1),
	FTDM_ALARM_YELLOW  = (1 << 2),
	FTDM_ALARM_RAI     = (1 << 3),
	FTDM_ALARM_BLUE    = (1 << 4),
	FTDM_ALARM_AIS     = (1 << 5),
	FTDM_ALARM_GENERAL = (1 << 30)
} ftdm_alarm_flag_t;

/*! \brief Override the default queue handler */
FT_DECLARE(ftdm_status_t) ftdm_global_set_queue_handler(ftdm_queue_handler_t *handler);

/*! \brief Answer call */
#define ftdm_channel_call_answer(ftdmchan) _ftdm_channel_call_answer(__FILE__, __FUNCTION__, __LINE__, (ftdmchan))

/*! \brief Answer call recording the source code point where the it was called (see ftdm_channel_call_answer for an easy to use macro) */
FT_DECLARE(ftdm_status_t) _ftdm_channel_call_answer(const char *file, const char *func, int line, ftdm_channel_t *ftdmchan);

/*! \brief Place an outgoing call */
#define ftdm_channel_call_place(ftdmchan) _ftdm_channel_call_place(__FILE__, __FUNCTION__, __LINE__, (ftdmchan))

/*! \brief Place an outgoing call recording the source code point where it was called (see ftdm_channel_call_place for an easy to use macro) */
FT_DECLARE(ftdm_status_t) _ftdm_channel_call_place(const char *file, const char *func, int line, ftdm_channel_t *ftdmchan);

/*! \brief Indicate a new condition in an incoming call */
#define ftdm_channel_call_indicate(ftdmchan, indication) _ftdm_channel_call_indicate(__FILE__, __FUNCTION__, __LINE__, (ftdmchan), (indication))

/*! \brief Indicate a new condition in an incoming call recording the source code point where it was called (see ftdm_channel_call_indicate for an easy to use macro) */
FT_DECLARE(ftdm_status_t) _ftdm_channel_call_indicate(const char *file, const char *func, int line, ftdm_channel_t *ftdmchan, ftdm_channel_indication_t indication);

/*! \brief Hangup the call without cause */
#define ftdm_channel_call_hangup(ftdmchan) _ftdm_channel_call_hangup(__FILE__, __FUNCTION__, __LINE__, (ftdmchan))

/*! \brief Hangup the call without cause recording the source code point where it was called (see ftdm_channel_call_hangup for an easy to use macro)*/
FT_DECLARE(ftdm_status_t) _ftdm_channel_call_hangup(const char *file, const char *func, int line, ftdm_channel_t *ftdmchan);

/*! \brief Hangup the call with cause */
#define ftdm_channel_call_hangup_with_cause(ftdmchan, cause) _ftdm_channel_call_hangup_with_cause(__FILE__, __FUNCTION__, __LINE__, (ftdmchan), (cause))

/*! \brief Hangup the call with cause recording the source code point where it was called (see ftdm_channel_call_hangup_with_cause for an easy to use macro) */
FT_DECLARE(ftdm_status_t) _ftdm_channel_call_hangup_with_cause(const char *file, const char *func, int line, ftdm_channel_t *ftdmchan, ftdm_call_cause_t);

/*! \brief Put a call on hold (if supported by the signaling stack) */
#define ftdm_channel_call_hold(ftdmchan) _ftdm_channel_call_hold(__FILE__, __FUNCTION__, __LINE__, (ftdmchan))

/*! \brief Put a call on hold recording the source code point where it was called (see ftdm_channel_call_hold for an easy to use macro) */
FT_DECLARE(ftdm_status_t) _ftdm_channel_call_hold(const char *file, const char *func, int line, ftdm_channel_t *ftdmchan);

/*! \brief Unhold a call */
#define ftdm_channel_call_unhold(ftdmchan) _ftdm_channel_call_unhold(__FILE__, __FUNCTION__, __LINE__, (ftdmchan))

/*! \brief Unhold a call recording the source code point where it was called (see ftdm_channel_call_unhold for an easy to use macro) */
FT_DECLARE(ftdm_status_t) _ftdm_channel_call_unhold(const char *file, const char *func, int line, ftdm_channel_t *ftdmchan);

/*! \brief Check if the call is answered already */
FT_DECLARE(ftdm_bool_t) ftdm_channel_call_check_answered(const ftdm_channel_t *ftdmchan);

/*! \brief Check if the call is busy */
FT_DECLARE(ftdm_bool_t) ftdm_channel_call_check_busy(const ftdm_channel_t *ftdmchan);

/*! \brief Check if the call is hangup */
FT_DECLARE(ftdm_bool_t) ftdm_channel_call_check_hangup(const ftdm_channel_t *ftdmchan);

/*! \brief Check if the call is done (final state for a call, just after hangup) */
FT_DECLARE(ftdm_bool_t) ftdm_channel_call_check_done(const ftdm_channel_t *ftdmchan);

/*! \brief Check if the call is in hold */
FT_DECLARE(ftdm_bool_t) ftdm_channel_call_check_hold(const ftdm_channel_t *ftdmchan);

/*! \brief Set channel signaling status (ie: put specific circuit down) only if supported by the signaling */
FT_DECLARE(ftdm_status_t) ftdm_channel_set_sig_status(ftdm_channel_t *ftdmchan, ftdm_signaling_status_t status);

/*! \brief Get channel signaling status (ie: whether protocol layer is up or down) */
FT_DECLARE(ftdm_status_t) ftdm_channel_get_sig_status(ftdm_channel_t *ftdmchan, ftdm_signaling_status_t *status);

/*! \brief Set span signaling status (ie: put the whole span protocol layer down) only if supported by the signaling */
FT_DECLARE(ftdm_status_t) ftdm_span_set_sig_status(ftdm_span_t *span, ftdm_signaling_status_t status);

/*! \brief Get span signaling status (ie: whether protocol layer is up or down) */
FT_DECLARE(ftdm_status_t) ftdm_span_get_sig_status(ftdm_span_t *span, ftdm_signaling_status_t *status);

/*! 
 * \brief Set user private data in the channel
 *
 * \param ftdmchan The channel where the private data will be stored
 * \param pvt The private pointer to store
 *
 */
FT_DECLARE(void) ftdm_channel_set_private(ftdm_channel_t *ftdmchan, void *pvt);

/*! 
 * \brief Get user private data in the channel
 *
 * \param ftdmchan The channel to retrieve the private data
 * \retval The private data (if any or NULL if no data has been stored)
 *
 */
FT_DECLARE(void *) ftdm_channel_get_private(const ftdm_channel_t *ftdmchan);

/*! 
 * \brief Remove the given token from the channel
 *
 * \param ftdmchan The channel where the token is
 * \param token The token string. If NULL, all tokens in the channel are cleared
 *
 * \retval FTDM_SUCCESS success
 * \retval FTDM_FAIL failure
 */
FT_DECLARE(ftdm_status_t) ftdm_channel_clear_token(ftdm_channel_t *ftdmchan, const char *token);

/*! 
 * \brief Replace the given token with the new token
 *
 * \param ftdmchan The channel where the token is
 * \param old_token The token to replace
 * \param new_token The token to put in place
 */
FT_DECLARE(void) ftdm_channel_replace_token(ftdm_channel_t *ftdmchan, const char *old_token, const char *new_token);

/*! 
 * \brief Add a new token to the channel
 *
 * \param ftdmchan The channel where the token will be added
 * \param token The token string to add
 * \param end if 0, the token will be added at the beginning of the token list, to the end otherwise
 *
 * \retval FTDM_SUCCESS success
 * \retval FTDM_FAIL failure
 */
FT_DECLARE(ftdm_status_t) ftdm_channel_add_token(ftdm_channel_t *ftdmchan, char *token, int end);

/*! 
 * \brief Get the requested token
 *
 * \param ftdmchan The channel where the token is
 * \param tokenid The id of the token
 *
 * \retval The token character string
 * \retval NULL token not found
 */
FT_DECLARE(const char *) ftdm_channel_get_token(const ftdm_channel_t *ftdmchan, uint32_t tokenid);

/*! 
 * \brief Get the token count
 *
 * \param ftdmchan The channel to get the token count from
 *
 * \retval The token count
 */
FT_DECLARE(uint32_t) ftdm_channel_get_token_count(const ftdm_channel_t *ftdmchan);

/*! 
 * \brief Get the I/O read/write interval
 *
 * \param ftdmchan The channel to get the interval from
 *
 * \retval The interval in milliseconds
 */
FT_DECLARE(uint32_t) ftdm_channel_get_io_interval(const ftdm_channel_t *ftdmchan);

/*! 
 * \brief Get the I/O read/write packet length per interval
 *
 * \param ftdmchan The channel to get the packet length from
 *
 * \retval The packet length interval in bytes
 */
FT_DECLARE(uint32_t) ftdm_channel_get_io_packet_len(const ftdm_channel_t *ftdmchan);

/*! 
 * \brief Get the I/O read/write codec
 *
 * \param ftdmchan The channel to get the codec from
 *
 * \retval The codec type
 */
FT_DECLARE(ftdm_codec_t) ftdm_channel_get_codec(const ftdm_channel_t *ftdmchan);

/*! 
 * \brief Get the last error string for the channel
 *
 * \param ftdmchan The channel to get the error from
 *
 * \retval The error string (not thread-safe, the string is per channel, not per thread)
 */
FT_DECLARE(const char *) ftdm_channel_get_last_error(const ftdm_channel_t *ftdmchan);

/*! 
 * \brief Get the current alarm bitmask for the channel
 *
 * \param ftdmchan The channel to get the alarm bitmask from
 * \param alarmbits The alarm bitmask pointer to store the current alarms (you are responsible for allocation/deallocation)
 *
 * \retval FTDM_SUCCESS success
 * \retval FTDM_FAIL failure
 */
FT_DECLARE(ftdm_status_t) ftdm_channel_get_alarms(ftdm_channel_t *ftdmchan, ftdm_alarm_flag_t *alarmbits);

/*! 
 * \brief Get the channel type
 *
 * \param ftdmchan The channel to get the type from
 *
 * \retval channel type (FXO, FXS, B-channel, D-channel, etc)
 */
FT_DECLARE(ftdm_chan_type_t) ftdm_channel_get_type(const ftdm_channel_t *ftdmchan);

/*! 
 * \brief Dequeue DTMF from the given channel
 * \note To transmit DTMF use ftdm_channel_command with command FTDM_COMMAND_SEND_DTMF
 *
 * \param ftdmchan The channel to dequeue DTMF from
 * \param dtmf DTMF buffer to store the dtmf (you are responsible for its allocation and deallocation)
 * \param len The size of the provided DTMF buffer
 *
 * \retval The size of the dequeued DTMF (it might be zero if there is no DTMF in the queue)
 */
FT_DECLARE(ftdm_size_t) ftdm_channel_dequeue_dtmf(ftdm_channel_t *ftdmchan, char *dtmf, ftdm_size_t len);

/*! 
 * \brief Flush the DTMF queue
 *
 * \param ftdmchan The channel to flush the dtmf queue of
 */
FT_DECLARE(void) ftdm_channel_flush_dtmf(ftdm_channel_t *ftdmchan);

/*! 
 * \brief Wait for an event in the span
 *
 * \param span The span to wait events for
 * \param ms Milliseconds timeout
 * \param poll_events Array of events to poll for, for each channel on the span
 *
 * \retval FTDM_SUCCESS success (at least one event available)
 * \retval FTDM_TIMEOUT Timed out waiting for events
 * \retval FTDM_FAIL failure
 */
FT_DECLARE(ftdm_status_t) ftdm_span_poll_event(ftdm_span_t *span, uint32_t ms, short *poll_events);

/*! 
 * \brief Find a span by its id
 *
 * \param id The span id 
 * \param span Pointer to store the span if found
 *
 * \retval FTDM_SUCCESS success (span is valid)
 * \retval FTDM_FAIL failure (span is not valid)
 */
FT_DECLARE(ftdm_status_t) ftdm_span_find(uint32_t id, ftdm_span_t **span);

/*! 
 * \brief Get the last error string for the given span
 *
 * \param span The span to get the last error from
 *
 * \retval character string for the last error
 */
FT_DECLARE(const char *) ftdm_span_get_last_error(const ftdm_span_t *span);

/*! 
 * \brief Create a new span (not needed if you are using freetdm.conf)
 *
 * \param iotype The I/O interface type this span will use. 
 *               This depends on the available I/O modules 
 *               ftmod_wanpipe = "wanpipe" (Sangoma)
 *               ftmod_zt = "zt" (DAHDI or Zaptel)
 *               ftmod_pika "pika" (this one is most likely broken)
 * \param name Name for the span
 * \param span Pointer to store the create span
 *
 * \retval FTDM_SUCCESS success (the span was created)
 * \retval FTDM_FAIL failure (span was not created)
 */
FT_DECLARE(ftdm_status_t) ftdm_span_create(const char *iotype, const char *name, ftdm_span_t **span);

/*! 
 * \brief Add a new channel to a span
 *
 * \param span Where to add the new channel
 * \param sockfd The socket device associated to the channel (ie: sangoma device, dahdi device etc)
 * \param type Channel type
 * \param chan Pointer to store the newly allocated channel
 *
 * \retval FTDM_SUCCESS success (the channel was created)
 * \retval FTDM_FAIL failure (span was not created)
 */
FT_DECLARE(ftdm_status_t) ftdm_span_add_channel(ftdm_span_t *span, ftdm_socket_t sockfd, ftdm_chan_type_t type, ftdm_channel_t **chan);

/*! \brief Add the channel to a hunt group */
FT_DECLARE(ftdm_status_t) ftdm_channel_add_to_group(const char* name, ftdm_channel_t* ftdmchan);

/*! \brief Remove the channel from a hunt group */
FT_DECLARE(ftdm_status_t) ftdm_channel_remove_from_group(ftdm_group_t* group, ftdm_channel_t* ftdmchan);

/*! 
 * \brief Retrieves an event from the span
 *
 * \note
 * 	This function is non-reentrant and not thread-safe. 
 * 	The event returned may be modified if the function is called again 
 * 	from a different thread or even the same. It is recommended to
 * 	handle events from the same span in a single thread.
 *
<<<<<<< HEAD
 * \param span The channel to retrieve the event from
=======
 * \param ftdmchan The channel to retrieve the event from
>>>>>>> cf7d91a7
 * \param event Pointer to store the pointer to the event
 *
 * \retval FTDM_SUCCESS success (at least one event available)
 * \retval FTDM_FAIL failure
 */
FT_DECLARE(ftdm_status_t) ftdm_channel_read_event(ftdm_channel_t *ftdmchan, ftdm_event_t **event);

/*! \brief Find a hunt group by id */
FT_DECLARE(ftdm_status_t) ftdm_group_find(uint32_t id, ftdm_group_t **group);

/*! \brief Find a hunt group by name */
FT_DECLARE(ftdm_status_t) ftdm_group_find_by_name(const char *name, ftdm_group_t **group);

/*! \brief Create a group with the given name */
FT_DECLARE(ftdm_status_t) ftdm_group_create(ftdm_group_t **group, const char *name);

/*! \brief Get the number of channels in use on a span */
FT_DECLARE(ftdm_status_t) ftdm_span_channel_use_count(ftdm_span_t *span, uint32_t *count);

/*! \brief Get the number of channels in use on a group */
FT_DECLARE(ftdm_status_t) ftdm_group_channel_use_count(ftdm_group_t *group, uint32_t *count);

/*! \brief Get the id of a group */
FT_DECLARE(uint32_t) ftdm_group_get_id(const ftdm_group_t *group);

/*! 
 * \brief Open a channel specifying the span id and chan id (required before placing a call on the channel)
 *
 * \note You must call ftdm_channel_close() or ftdm_channel_call_hangup() to release the channel afterwards
 * 	Only use ftdm_channel_close if there is no call (incoming or outgoing) in the channel
 *
 * \param span_id The span id the channel belongs to
 * \param chan_id Channel id of the channel you want to open
 * \param ftdmchan Pointer to store the channel once is open
 *
 * \retval FTDM_SUCCESS success (the channel was found and is available)
 * \retval FTDM_FAIL failure (channel was not found or not available)
 */
FT_DECLARE(ftdm_status_t) ftdm_channel_open(uint32_t span_id, uint32_t chan_id, ftdm_channel_t **ftdmchan);

/*! 
 * \brief Hunts and opens a channel specifying the span id only
 *
 * \note You must call ftdm_channel_close() or ftdm_channel_call_hangup() to release the channel afterwards
 * 	Only use ftdm_channel_close if there is no call (incoming or outgoing) in the channel
 *
 * \param span_id The span id to hunt for a channel
 * \param direction The hunting direction
 * \param caller_data The calling party information
 * \param ftdmchan The channel pointer to store the available channel
 *
 * \retval FTDM_SUCCESS success (a suitable channel was found available)
 * \retval FTDM_FAIL failure (no suitable channel was found available)
 */
FT_DECLARE(ftdm_status_t) ftdm_channel_open_by_span(uint32_t span_id, ftdm_direction_t direction, ftdm_caller_data_t *caller_data, ftdm_channel_t **ftdmchan);

/*! 
 * \brief Hunts and opens a channel specifying group id
 *
 * \note You must call ftdm_channel_close() or ftdm_channel_call_hangup() to release the channel afterwards
 * 	Only use ftdm_channel_close if there is no call (incoming or outgoing) in the channel
 *
 * \param group_id The group id to hunt for a channel
 * \param direction The hunting direction
 * \param caller_data The calling party information
 * \param ftdmchan The channel pointer to store the available channel
 *
 * \retval FTDM_SUCCESS success (a suitable channel was found available)
 * \retval FTDM_FAIL failure (no suitable channel was found available)
 */
FT_DECLARE(ftdm_status_t) ftdm_channel_open_by_group(uint32_t group_id, ftdm_direction_t direction, ftdm_caller_data_t *caller_data, ftdm_channel_t **ftdmchan);

/*! 
 * \brief Close a previously open channel
 *
 * \note If you call ftdm_channel_call_hangup() you MUST NOT call this function, the signaling
 *       stack will close the channel.
 *
 * \param ftdmchan pointer to the channel to close
 *
 * \retval FTDM_SUCCESS success (a suitable channel was found available)
 * \retval FTDM_FAIL failure (no suitable channel was found available)
 */
FT_DECLARE(ftdm_status_t) ftdm_channel_close(ftdm_channel_t **ftdmchan);

/*! 
 * \brief Execute a command in a channel (same semantics as the ioctl() unix system call)
 *
 * \param ftdmchan The channel to execute the command
 * \param command The command to execute
 * \param arg The argument for the command
 *
 * \retval FTDM_SUCCESS success (a suitable channel was found available)
 * \retval FTDM_FAIL failure (no suitable channel was found available)
 */
FT_DECLARE(ftdm_status_t) ftdm_channel_command(ftdm_channel_t *ftdmchan, ftdm_command_t command, void *arg);

/*! 
 * \brief Wait for I/O events in a channel
 *
 * \param ftdmchan The channel to wait I/O for
 * \param flags The wait I/O flags
 * \param timeout The timeout in milliseconds
 *
 * \retval FTDM_SUCCESS success (a suitable channel was found available)
 * \retval FTDM_FAIL failure (no suitable channel was found available)
 */
FT_DECLARE(ftdm_status_t) ftdm_channel_wait(ftdm_channel_t *ftdmchan, ftdm_wait_flag_t *flags, int32_t timeout);

/*! 
 * \brief Read data from a channel
 *
 * \param ftdmchan The channel to read data from
 * \param data The pointer to the buffer to store the read data
 * \param datalen The size in bytes of the provided buffer
 *
 * \retval FTDM_SUCCESS success (a suitable channel was found available)
 * \retval FTDM_FAIL failure (no suitable channel was found available)
 */
FT_DECLARE(ftdm_status_t) ftdm_channel_read(ftdm_channel_t *ftdmchan, void *data, ftdm_size_t *datalen);

/*! 
 * \brief Write data to a channel
 *
 * \note The difference between data and datasize is subtle but important.
 *
 *       datalen is a pointer to the size of the actual data that you want to write. This pointer
 *       will be updated with the number of bytes actually written.
 *       
 *       datasize on the other hand is the size of the entire buffer provided in data, whether 
 *       all of that buffer is in use or not is a different matter. The difference becomes
 *       important only if you are using FreeTDM doing transcoding, for example, providing
 *       a ulaw frame of 160 bytes but where the I/O device accepts input in signed linear,
 *       the data to write will be 320 bytes, therefore datasize is expected to be at least
 *       320 where datalen would be just 160.
 *
 * \param ftdmchan The channel to write data to
 * \param data The pointer to the buffer to write
 * \param datasize The maximum number of bytes in data that can be used (in case transcoding is necessary)
 * \param datalen The size of the actual data
 *
 * \retval FTDM_SUCCESS success (a suitable channel was found available)
 * \retval FTDM_FAIL failure (no suitable channel was found available)
 */
FT_DECLARE(ftdm_status_t) ftdm_channel_write(ftdm_channel_t *ftdmchan, void *data, ftdm_size_t datasize, ftdm_size_t *datalen);

/*! \brief Add a custom variable to the channel
 *  \note This variables may be used by signaling modules to override signaling parameters
 *  \todo Document which signaling variables are available
 * */
FT_DECLARE(ftdm_status_t) ftdm_channel_add_var(ftdm_channel_t *ftdmchan, const char *var_name, const char *value);

/*! \brief Get a custom variable from the channel. 
 *  \note The variable pointer returned is only valid while the channel is open and it'll be destroyed when the channel is closed. */
FT_DECLARE(const char *) ftdm_channel_get_var(ftdm_channel_t *ftdmchan, const char *var_name);

/*! \brief Get an iterator to iterate over the channel variables
 *  \param ftdmchan The channel structure containing the variables
 *  \param iter Optional iterator. You can reuse an old iterator (not previously freed) to avoid the extra allocation of a new iterator.
 *  \note The iterator pointer returned is only valid while the channel is open and it'll be destroyed when the channel is closed. 
 *        This iterator is completely non-thread safe, if you are adding variables or removing variables while iterating 
 *        results are unpredictable
 */
FT_DECLARE(ftdm_iterator_t *) ftdm_channel_get_var_iterator(const ftdm_channel_t *ftdmchan, ftdm_iterator_t *iter);

/*! \brief Get iterator current value (depends on the iterator type)
 *  \note Channel iterators return a pointer to ftdm_channel_t
 *        Variable iterators return a pointer to the variable name (not the variable value)
 */
FT_DECLARE(void *) ftdm_iterator_current(ftdm_iterator_t *iter);

/*! \brief Get variable name and value for the current iterator position */
FT_DECLARE(ftdm_status_t) ftdm_channel_get_current_var(ftdm_iterator_t *iter, const char **var_name, const char **var_val);

/*! \brief Advance iterator */
FT_DECLARE(ftdm_iterator_t *) ftdm_iterator_next(ftdm_iterator_t *iter);

/*! \brief Free iterator 
 *  \note You must free an iterator after using it unless you plan to reuse it
 */
FT_DECLARE(ftdm_status_t) ftdm_iterator_free(ftdm_iterator_t *iter);

/*! \brief Get the span pointer associated to the channel */
FT_DECLARE(ftdm_span_t *) ftdm_channel_get_span(const ftdm_channel_t *ftdmchan);

/*! \brief Get the span pointer associated to the channel */
FT_DECLARE(uint32_t) ftdm_channel_get_span_id(const ftdm_channel_t *ftdmchan);

/*! \brief Get the physical span id associated to the channel */
FT_DECLARE(uint32_t) ftdm_channel_get_ph_span_id(const ftdm_channel_t *ftdmchan);

/*! \brief Get the span name associated to the channel */
FT_DECLARE(const char *) ftdm_channel_get_span_name(const ftdm_channel_t *ftdmchan);

/*! \brief Get the id associated to the channel */
FT_DECLARE(uint32_t) ftdm_channel_get_id(const ftdm_channel_t *ftdmchan);

/*! \brief Get the name associated to the channel */
FT_DECLARE(const char *) ftdm_channel_get_name(const ftdm_channel_t *ftdmchan);

/*! \brief Get the number associated to the channel */
FT_DECLARE(const char *) ftdm_channel_get_number(const ftdm_channel_t *ftdmchan);

/*! \brief Get the number physical id associated to the channel */
FT_DECLARE(uint32_t) ftdm_channel_get_ph_id(const ftdm_channel_t *ftdmchan);

/*! 
 * \brief Configure span with a signaling type (deprecated use ftdm_configure_span_signaling instead)
 *
 * \note This function does the same as ftdm_configure_span_signaling
 *
 * \param span The span to configure
 * \param type The signaling type ("boost", "isdn" and others, this depends on the available signaling modules)
 * \param sig_cb The callback that the signaling stack will use to notify about events
 * \param ... variable argument list with "var", value sequence, the variable and values are signaling type dependant
 *        the last argument must be FTDM_TAG_END
 *
 * \retval FTDM_SUCCESS success 
 * \retval FTDM_FAIL failure 
 */
FT_DECLARE(ftdm_status_t) ftdm_configure_span(ftdm_span_t *span, const char *type, fio_signal_cb_t sig_cb, ...);
#define FTDM_TAG_END NULL


/*! 
 * \brief Configure span with a signaling type
 *
 * \param span The span to configure
 * \param type The signaling type ("boost", "isdn" and others, this depends on the available signaling modules)
 * \param sig_cb The callback that the signaling stack will use to notify about events
 * \param parameters The array if signaling-specific parameters (the last member of the array MUST have its var member set to NULL, ie: .var = NULL)
 *
 * \retval FTDM_SUCCESS success 
 * \retval FTDM_FAIL failure 
 */
FT_DECLARE(ftdm_status_t) ftdm_configure_span_signaling(ftdm_span_t *span, const char *type, fio_signal_cb_t sig_cb, ftdm_conf_parameter_t *parameters);

/*! 
 * \brief Start the span signaling (must call ftdm_configure_span_signaling first)
 *
 * \note Even before this function returns you may receive signaling events!
 * 	 Never block in the signaling callback since it might be called in a thread
 * 	 that handles more than 1 call and therefore you would be blocking all the
 * 	 calls handled by that thread!
 *
 * \param span The span to start
 *
 * \retval FTDM_SUCCESS success 
 * \retval FTDM_FAIL failure 
 */
FT_DECLARE(ftdm_status_t) ftdm_span_start(ftdm_span_t *span);


/*! 
 * \brief Stop the span signaling (must call ftdm_span_start first)
 * \note certain signalings (boost signaling) does not support granular span start/stop
 * so it is recommended to always configure all spans and then starting them all and finally
 * stop them all (or call ftdm_global_destroy which takes care of stopping and destroying the spans at once).
 *
 * \param span The span to stop
 *
 * \retval FTDM_SUCCESS success 
 * \retval FTDM_FAIL failure 
 */
FT_DECLARE(ftdm_status_t) ftdm_span_stop(ftdm_span_t *span);

/*! 
 * \brief Register a custom I/O interface with the FreeTDM core
 *
 * \param io_interface the Interface to register
 *
 * \retval FTDM_SUCCESS success 
 * \retval FTDM_FAIL failure 
 */
FT_DECLARE(ftdm_status_t) ftdm_global_add_io_interface(ftdm_io_interface_t *io_interface);

/*! \brief Find a span by name */
FT_DECLARE(ftdm_status_t) ftdm_span_find_by_name(const char *name, ftdm_span_t **span);

/*! \brief Get the span id */
FT_DECLARE(uint32_t) ftdm_span_get_id(const ftdm_span_t *span);

/*! \brief Get the span name */
FT_DECLARE(const char *) ftdm_span_get_name(const ftdm_span_t *span);

/*! \brief Get iterator for the span channels
 *  \param span The span containing the channels
 *  \param iter Optional iterator. You can reuse an old iterator (not previously freed) to avoid the extra allocation of a new iterator.
 */
FT_DECLARE(ftdm_iterator_t *) ftdm_span_get_chan_iterator(const ftdm_span_t *span, ftdm_iterator_t *iter);

/*! 
 * \brief Execute a text command. The text command output will be returned and must be free'd 
 *
 * \param cmd The command to execute
 *
 * \retval FTDM_SUCCESS success 
 * \retval FTDM_FAIL failure 
 */
FT_DECLARE(char *) ftdm_api_execute(const char *cmd);

/*! 
 * \brief Create a configuration node
 *
 * \param name The name of the configuration node
 * \param node The node pointer to store the new node
 * \param parent The parent node if any, or NULL if no parent
 *
 * \return FTDM_SUCCESS success
 * \return FTDM_FAIL failure
 */
FT_DECLARE(ftdm_status_t) ftdm_conf_node_create(const char *name, ftdm_conf_node_t **node, ftdm_conf_node_t *parent);

/*! 
 * \brief Adds a new parameter to the specified configuration node
 *
 * \param node The configuration node to add the param-val pair to
 * \param param The parameter name
 * \param val The parameter value
 *
 * \return FTDM_SUCCESS success
 * \return FTDM_FAIL failure
 */
FT_DECLARE(ftdm_status_t) ftdm_conf_node_add_param(ftdm_conf_node_t *node, const char *param, const char *val);

/*! 
 * \brief Destroy the memory allocated for a configuration node (and all of its descendance)
 *
 * \param node The node to destroy
 *
 * \return FTDM_SUCCESS success
 * \return FTDM_FAIL failure
 */
FT_DECLARE(ftdm_status_t) ftdm_conf_node_destroy(ftdm_conf_node_t *node);

/*! 
 * \brief Create and configure channels in the given span
 *
 * \param span The span container
 * \param str The channel range null terminated string. "1-10", "24" etc
 * \param chan_config The basic channel configuration for each channel within the range
 * \param configured Pointer where the number of channels configured will be stored
 *
 * \return FTDM_SUCCESS success
 * \return FTDM_FAIL failure
 */
FT_DECLARE(ftdm_status_t) ftdm_configure_span_channels(ftdm_span_t *span, const char *str, ftdm_channel_config_t *chan_config, unsigned *configured);

/*! 
 * \brief Set the trunk type for a span
 *        This must be called before configuring any channels within the span
 *
 * \param span The span 
 * \param type The trunk type
 *
 */
FT_DECLARE(void) ftdm_span_set_trunk_type(ftdm_span_t *span, ftdm_trunk_type_t type);

/*! 
 * \brief Get the trunk type for a span
 *
 * \param span The span 
 *
 * \return The span trunk type
 */
FT_DECLARE(ftdm_trunk_type_t) ftdm_span_get_trunk_type(const ftdm_span_t *span);

/*! \brief For display debugging purposes you can display this string which describes the trunk type of a span */
FT_DECLARE(const char *) ftdm_span_get_trunk_type_str(const ftdm_span_t *span);

/*! 
 * \brief Return the channel identified by the provided id
 *
 * \param span The span where the channel belongs
 * \param chanid The channel id within the span
 *
 * \return The channel pointer if found, NULL otherwise
 */
FT_DECLARE(ftdm_channel_t *) ftdm_span_get_channel(const ftdm_span_t *span, uint32_t chanid);

/*! \brief Return the channel count number for the given span */
FT_DECLARE(uint32_t) ftdm_span_get_chan_count(const ftdm_span_t *span);

/*! \brief Set the caller data for a channel. Be sure to call this before ftdm_channel_call_place() */
FT_DECLARE(ftdm_status_t) ftdm_channel_set_caller_data(ftdm_channel_t *ftdmchan, ftdm_caller_data_t *caller_data);

/*! \brief Get the caller data for a channel, typically you need this when receiving FTDM_SIGEVENT_START */
FT_DECLARE(ftdm_caller_data_t *) ftdm_channel_get_caller_data(ftdm_channel_t *channel);

/*! \brief Get current state of a channel */
FT_DECLARE(int) ftdm_channel_get_state(const ftdm_channel_t *ftdmchan);

/*! \brief Get last state of a channel */
FT_DECLARE(int) ftdm_channel_get_last_state(const ftdm_channel_t *ftdmchan);

/*! \brief For display debugging purposes you can display this string which describes the current channel internal state */
FT_DECLARE(const char *) ftdm_channel_get_state_str(const ftdm_channel_t *channel);

/*! \brief For display debugging purposes you can display this string which describes the last channel internal state */
FT_DECLARE(const char *) ftdm_channel_get_last_state_str(const ftdm_channel_t *channel);

/*! \brief For display debugging purposes you can display this string which describes the history of the channel 
 *  \param channel The channel to get the history from
 *  \return History string for the channel. You must free the string with ftdm_free
 */
FT_DECLARE(char *) ftdm_channel_get_history_str(const ftdm_channel_t *channel);

/*! \brief Initialize channel state for an outgoing call */
FT_DECLARE(ftdm_status_t) ftdm_channel_init(ftdm_channel_t *ftdmchan);

/*! \brief Initialize the library */
FT_DECLARE(ftdm_status_t) ftdm_global_init(void);

/*! \brief Create spans and channels reading the freetdm.conf file */
FT_DECLARE(ftdm_status_t) ftdm_global_configuration(void);

/*! \brief Shutdown the library */
FT_DECLARE(ftdm_status_t) ftdm_global_destroy(void);

/*! \brief Set memory handler for the library */
FT_DECLARE(ftdm_status_t) ftdm_global_set_memory_handler(ftdm_memory_handler_t *handler);

/*! \brief Set the crash policy for the library */
FT_DECLARE(void) ftdm_global_set_crash_policy(ftdm_crash_policy_t policy);

/*! \brief Set the logger handler for the library */
FT_DECLARE(void) ftdm_global_set_logger(ftdm_logger_t logger);

/*! \brief Set the default logger level */
FT_DECLARE(void) ftdm_global_set_default_logger(int level);

/*! \brief Set the directory to look for modules */
FT_DECLARE(void) ftdm_global_set_mod_directory(const char *path);

/*! \brief Set the directory to look for configs */
FT_DECLARE(void) ftdm_global_set_config_directory(const char *path);

/*! \brief Check if the FTDM library is initialized and running */
FT_DECLARE(ftdm_bool_t) ftdm_running(void);

FT_DECLARE_DATA extern ftdm_logger_t ftdm_log;

/*! \brief Basic transcoding function prototype */
#define FIO_CODEC_ARGS (void *data, ftdm_size_t max, ftdm_size_t *datalen)
#define FIO_CODEC_FUNCTION(name) FT_DECLARE_NONSTD(ftdm_status_t) name FIO_CODEC_ARGS
typedef ftdm_status_t (*fio_codec_t) FIO_CODEC_ARGS ;

/*! \brief Basic transcoding functions */
FIO_CODEC_FUNCTION(fio_slin2ulaw);
FIO_CODEC_FUNCTION(fio_ulaw2slin);
FIO_CODEC_FUNCTION(fio_slin2alaw);
FIO_CODEC_FUNCTION(fio_alaw2slin);
FIO_CODEC_FUNCTION(fio_ulaw2alaw);
FIO_CODEC_FUNCTION(fio_alaw2ulaw);

#define FTDM_PRE __FILE__, __FUNCTION__, __LINE__
#define FTDM_LOG_LEVEL_DEBUG 7
#define FTDM_LOG_LEVEL_INFO 6
#define FTDM_LOG_LEVEL_NOTICE 5
#define FTDM_LOG_LEVEL_WARNING 4
#define FTDM_LOG_LEVEL_ERROR 3
#define FTDM_LOG_LEVEL_CRIT 2
#define FTDM_LOG_LEVEL_ALERT 1
#define FTDM_LOG_LEVEL_EMERG 0

/*! \brief Log levels  */
#define FTDM_LOG_DEBUG FTDM_PRE, FTDM_LOG_LEVEL_DEBUG
#define FTDM_LOG_INFO FTDM_PRE, FTDM_LOG_LEVEL_INFO
#define FTDM_LOG_NOTICE FTDM_PRE, FTDM_LOG_LEVEL_NOTICE
#define FTDM_LOG_WARNING FTDM_PRE, FTDM_LOG_LEVEL_WARNING
#define FTDM_LOG_ERROR FTDM_PRE, FTDM_LOG_LEVEL_ERROR
#define FTDM_LOG_CRIT FTDM_PRE, FTDM_LOG_LEVEL_CRIT
#define FTDM_LOG_ALERT FTDM_PRE, FTDM_LOG_LEVEL_ALERT
#define FTDM_LOG_EMERG FTDM_PRE, FTDM_LOG_LEVEL_EMERG

#ifdef __cplusplus
} /* extern C */
#endif

#endif

/* For Emacs:
 * Local Variables:
 * mode:c
 * indent-tabs-mode:t
 * tab-width:4
 * c-basic-offset:4
 * End:
 * For VIM:
 * vim:set softtabstop=4 shiftwidth=4 tabstop=4:
 */<|MERGE_RESOLUTION|>--- conflicted
+++ resolved
@@ -915,11 +915,7 @@
  * 	from a different thread or even the same. It is recommended to
  * 	handle events from the same span in a single thread.
  *
-<<<<<<< HEAD
- * \param span The channel to retrieve the event from
-=======
  * \param ftdmchan The channel to retrieve the event from
->>>>>>> cf7d91a7
  * \param event Pointer to store the pointer to the event
  *
  * \retval FTDM_SUCCESS success (at least one event available)
