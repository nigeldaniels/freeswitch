--- conflicted
+++ resolved
@@ -162,7 +162,6 @@
         return NULL;
     }
     
-<<<<<<< HEAD
     switch_core_new_memory_pool(&pool);
     term = switch_core_alloc(pool, sizeof *term);
     term->pool = pool;
@@ -182,9 +181,6 @@
     switch_core_hash_insert_wrlock(profile->terminations, term->name, term, profile->terminations_rwlock);
     
     return term;
-=======
-    return SWITCH_STATUS_SUCCESS;
->>>>>>> fffc9d4e
 }
 
 mg_termination_t *megaco_find_termination(megaco_profile_t *profile, const char *name)
@@ -245,11 +241,7 @@
         
         switch_ivr_uuid_bridge(ctx->terminations[0]->uuid, ctx->terminations[1]->uuid);
     }
-<<<<<<< HEAD
-    
-=======
-
->>>>>>> fffc9d4e
+
     return SWITCH_STATUS_SUCCESS;
 }
 
@@ -267,11 +259,7 @@
     }
     
     megaco_termination_destroy(term);
-<<<<<<< HEAD
-    
-=======
-
->>>>>>> fffc9d4e
+
     return SWITCH_STATUS_SUCCESS;
 }
 
