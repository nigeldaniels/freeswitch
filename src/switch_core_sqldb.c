--- conflicted
+++ resolved
@@ -35,11 +35,6 @@
 #include <switch.h>
 #include "private/switch_core_pvt.h"
 
-<<<<<<< HEAD
-#define SQLLEN 1024*1024
-
-=======
->>>>>>> 1c76ca4d
 static struct {
 	switch_cache_db_handle_t *event_db;
 	switch_queue_t *sql_queue[2];
